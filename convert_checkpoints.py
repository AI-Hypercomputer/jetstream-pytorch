--- conflicted
+++ resolved
@@ -186,16 +186,13 @@
         f"{len(tensors)} shards (shape = {tensors[0].shape}) for {key})"
     )
     state_dict_for_key = {}
-<<<<<<< HEAD
-    for pattern, kind in llama_model.Transformer.get_weight_sharding_type(
-        model_name=FLAGS.model_name
-    ).items():
-=======
+
     weight_sharding_type = (
-        llama_model.Transformer.get_weight_sharding_type().items()
+        llama_model.Transformer.get_weight_sharding_type(
+          model_name=FLAGS.model_name
+        ).items()
     )
     for pattern, kind in weight_sharding_type:
->>>>>>> e07aee65
       if not key.endswith(pattern):
         continue
       with torch.no_grad():
