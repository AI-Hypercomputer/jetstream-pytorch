--- conflicted
+++ resolved
@@ -92,19 +92,6 @@
   devices = server_lib.get_devices()
   print(f"devices: {devices}")
   engine = jetstream_pt.create_pytorch_engine(
-<<<<<<< HEAD
-        devices=devices,
-        tokenizer_path=_TOKENIZER_PATH.value,
-        ckpt_path=_CKPT_PATH.value,
-        bf16_enable=_BF16_ENABLE.value,
-        param_size=_PARAM_SIZE.value,
-        context_length=_CONTEXT_LENGTH.value,
-        batch_size=_BATCH_SIZE.value,
-        model_name = _MODEL_NAME.value,
-        quantize_weights=_QUANTIZE_WEIGHTS.value,
-        quantize_kv=_QUANTIZE_KV_CACHE.value,
-        max_cache_length = _MAX_CACHE_LENGTH.value,
-=======
       devices=devices,
       tokenizer_path=_TOKENIZER_PATH.value,
       ckpt_path=_CKPT_PATH.value,
@@ -112,10 +99,10 @@
       param_size=_PARAM_SIZE.value,
       context_length=_CONTEXT_LENGTH.value,
       batch_size=_BATCH_SIZE.value,
+      model_name = _MODEL_NAME.value,
       quantize_weights=_QUANTIZE_WEIGHTS.value,
       quantize_kv=_QUANTIZE_KV_CACHE.value,
       max_cache_length=_MAX_CACHE_LENGTH.value,
->>>>>>> a58051d6
   )
   server_config = ServerConfig(
       interleaved_slices=(_PLATFORM.value,),
