# Copyright 2024 Google LLC
#
# Licensed under the Apache License, Version 2.0 (the "License");
# you may not use this file except in compliance with the License.
# You may obtain a copy of the License at
#
#     http://www.apache.org/licenses/LICENSE-2.0
#
# Unless required by applicable law or agreed to in writing, software
# distributed under the License is distributed on an "AS IS" BASIS,
# WITHOUT WARRANTIES OR CONDITIONS OF ANY KIND, either express or implied.
# See the License for the specific language governing permissions and
# limitations under the License.

from typing import Tuple, Dict

import dataclasses
import jax
import jax.sharding as jsharding
from jax.experimental import mesh_utils
import torch_xla2


from jetstream_pt.third_party.llama import model_args
from jetstream_pt import cache_manager


@dataclasses.dataclass
# pylint: disable-next=all
class JetEngineEnvironmentData:
  checkpoint_path: str = ""  # if empty string then use model's state_dict()
  checkpoint_format: str = "safetensors"  # torch, safetensors

  tokenizer_path: str = ""

  max_input_sequence_length: int = 1024
  max_decode_length: int = 1024
  batch_size: int = 32  # batch size is generate step batch size
  cache_sequence_length: int = 2048  # size of the cache.

  enable_weight_quantization: bool = False
  enable_kv_quantization: bool = False

  model_type: str = "llama-2-13b"  # this implies the model config

  # Names of the axis of the tensors for QKV in Attention.
  # This is also the dimensions of KV cache
  attention_kv_axis_names: Tuple[str, ...] = (
      "batch",
      "num_attn_heads",
      "sequence_length",
      "head_dim",
  )

  # This is the axis to shard among the number of available devices
  # This string must be one of the values of attention_kv_axis_names above
  kv_cache_shard_axis: str = "num_attn_heads"

  # Override sharding axis of a weight by name
  experimental_sharding_axis_override: Dict[str, int] = dataclasses.field(
      default_factory=dict
  )

  # QKV fusion has negative performance on TPU, slicing takes longer
  qkv_fusion: bool = False

  # If Ture, use bfloat16 as dtype. If False, use float32 as dtype
  bf16_enable: bool = True


# pylint: disable-next=all
class JetEngineEnvironment:

<<<<<<< HEAD
    def __init__(self, data: JetEngineEnvironmentData):
        self._data = data
        # Get 13b
        self._model_arg = model_args.get_model_args(
            data.model_type,
            context_length=data.max_input_sequence_length,
            batch_size=data.batch_size,
            bf16_enable=data.bf16_enable,
=======
  def __init__(self, data: JetEngineEnvironmentData):
    self._data = data
    # Get 13b
    self._model_arg = model_args.get_model_args(
        data.model_type.replace("llama-2-", ""),
        context_length=data.max_input_sequence_length,
        batch_size=data.batch_size,
        vocab_size=32000,  # ?
        bf16_enable=data.bf16_enable,
    )

    self.batch_size = self._data.batch_size
    self.seq_len = self._data.max_input_sequence_length
    self.num_layers = self._model_arg.n_layers
    self.num_kv_heads = self._model_arg.n_kv_heads
    self.num_heads = self._model_arg.n_heads
    self.head_dim = self._model_arg.dim // self._model_arg.n_heads
    self.cache_sequence_length = self._data.cache_sequence_length
    self.bf16_enable = self._data.bf16_enable

    P = jax.sharding.PartitionSpec

    num_of_partitions = jax.device_count()
    # make mesh etc.
    self._mesh = jsharding.Mesh(
        mesh_utils.create_device_mesh((num_of_partitions, 1)),
        axis_names=("x", "y"),
    )

    self.y_sharding = jsharding.NamedSharding(self._mesh, P(None, "x"))
    self.x_sharding = jsharding.NamedSharding(self._mesh, P("x"))
    self.replicated = jsharding.NamedSharding(self._mesh, P())

    cache_sharding = (
        "x" if axis == self._data.kv_cache_shard_axis else None
        for axis in self._data.attention_kv_axis_names
    )
    self.cache_sharding = jsharding.NamedSharding(
        self._mesh, P(*cache_sharding)
    )

  def __getattr__(self, name):
    return getattr(self._data, name)

  @property
  def tokenizer_path(self):
    """Return tokenizer path"""
    return self._data.tokenizer_path

  # This is used by model to add activation sharding.
  def apply_sharding(self, tensor, *, axis: int | None):
    """Apply sharding for tensor"""
    if not isinstance(tensor, torch_xla2.tensor.XLATensor2):
      return
    sharding_spec = self.sharding_by_axis(axis)
    # pylint: disable-next=all
    tensor._elem = jax.lax.with_sharding_constraint(tensor._elem, sharding_spec)

  def sharding_by_axis(self, axis):
    """return sharding partition spc by axis, options are x, y, -1 or Noe"""
    if axis == -1 or axis is None:
      return jsharding.NamedSharding(self._mesh, jax.sharding.PartitionSpec())
    sharding = [None] * (axis + 1)
    sharding[axis] = "x"
    sharding_spec = jsharding.NamedSharding(
        self._mesh, jax.sharding.PartitionSpec(*sharding)
    )
    return sharding_spec

  def make_caches_prefill(self):
    """Create kv caches for inference prefill"""
    caches = []
    for _ in range(self.num_layers):
      caches.append(cache_manager.KVCachePrefill())
    return caches

  def make_caches_generate(self):
    """Create kv caches for inference generation"""
    caches = []
    shape = (
        self.batch_size,
        self.num_kv_heads,
        self._data.cache_sequence_length,
        self.head_dim,
    )
    for _ in range(self.num_layers):
      if self.enable_kv_quantization:
        caches.append(
            cache_manager.Int8KVCacheGenerate.empty(
                shape, self.cache_sharding, self.bf16_enable
>>>>>>> a58051d6
            )
        )
      else:
        caches.append(
            cache_manager.KVCacheGenerate.empty(
                shape, self.cache_sharding, self.bf16_enable
            )
        )
    return caches<|MERGE_RESOLUTION|>--- conflicted
+++ resolved
@@ -71,7 +71,6 @@
 # pylint: disable-next=all
 class JetEngineEnvironment:
 
-<<<<<<< HEAD
     def __init__(self, data: JetEngineEnvironmentData):
         self._data = data
         # Get 13b
@@ -80,17 +79,7 @@
             context_length=data.max_input_sequence_length,
             batch_size=data.batch_size,
             bf16_enable=data.bf16_enable,
-=======
-  def __init__(self, data: JetEngineEnvironmentData):
-    self._data = data
-    # Get 13b
-    self._model_arg = model_args.get_model_args(
-        data.model_type.replace("llama-2-", ""),
-        context_length=data.max_input_sequence_length,
-        batch_size=data.batch_size,
-        vocab_size=32000,  # ?
-        bf16_enable=data.bf16_enable,
-    )
+            )
 
     self.batch_size = self._data.batch_size
     self.seq_len = self._data.max_input_sequence_length
@@ -171,7 +160,6 @@
         caches.append(
             cache_manager.Int8KVCacheGenerate.empty(
                 shape, self.cache_sharding, self.bf16_enable
->>>>>>> a58051d6
             )
         )
       else:
