import os
from typing import List
import random
import sys
import time
# import torch_xla2 first!
import torch_xla2  # pylint: disable
import jax
from jax import numpy as jnp
from absl import app, flags
from jetstream.engine import token_utils
from jetstream.core import server_lib
from jetstream.core.config_lib import ServerConfig, MetricsServerConfig
import torch
import numpy as np
from transformers import AutoTokenizer

from jetstream_pt import fetch_models
from jetstream_pt import environment, engine, quantize_model, torchjax
from jetstream_pt import config


FLAGS = flags.FLAGS

flags.DEFINE_string("model_id", "", "")
flags.DEFINE_integer("override_batch_size", 32, "The batch size")
flags.DEFINE_integer("max_input_length", 1024, "The batch size")
flags.DEFINE_integer("max_output_length", 1024, "The batch size")
flags.DEFINE_integer("port", 9000, "port to listen on")
flags.DEFINE_integer("prometheus_port", 0, "prometheus metrics port")
flags.DEFINE_integer("threads", 64, "number of worker threads in thread pool")
flags.DEFINE_string(
    "benchmark_save_offline_result_to_file",
    "",
    "if set, then save the result to the given file name",
)
flags.DEFINE_bool(
    "internal_use_local_tokenizer", 0, "Use local tokenizer if set to True"
)
flags.DEFINE_bool("enable_model_warmup", False, "enable model warmup")


def shard_weights(env, weights, weight_shardings):
  """Shard weights according to weight_shardings"""
  sharded = {}
  # Some output and embeddings weights might be tied: in this case untie them
  if weights["output.weight"].device.type == "meta":
    weights["output.weight"] = weights["tok_embeddings.weight"].clone()
  for key, val in weights.items():
    sharding = env.sharding_by_axis(weight_shardings.get(key, -1))
    with jax.default_device(jax.devices("cpu")[0]):
      arr = torch_xla2.tensor.t2j(val)
    arr = jax.device_put(arr, sharding)
    sharded[key] = torchjax.to_torch(arr)
  return sharded


def create_engine(devices):
  """Create Pytorch engine from flags"""
  torch.set_default_dtype(torch.bfloat16)
  quant_config = config.create_quantization_config_from_flags()
  config.set_jax_compilation_cache_config()
  env_data = fetch_models.construct_env_data_from_model_id(
      FLAGS.model_id,
      FLAGS.override_batch_size,
      FLAGS.max_input_length,
      FLAGS.max_output_length,
  )
  env = environment.JetEngineEnvironment(env_data)
  if FLAGS.internal_use_local_tokenizer:
    tokenizer = AutoTokenizer.from_pretrained(env_data.checkpoint_path)
  else:
    tokenizer = AutoTokenizer.from_pretrained(FLAGS.model_id)
  env.hf_tokenizer = tokenizer
  model = fetch_models.instantiate_model_from_repo_id(FLAGS.model_id, env)
  # NOTE: this is assigned later because, the model should be constructed
  # as a float model first then quantized
  env.quant_config = quant_config
  if quant_config.enable_weight_quantization:
    quantize_model.quantize_model(model, quant_config)
  weight_shardings = model.get_sharding_annotations()
  sharded_weights = shard_weights(env, model.state_dict(), weight_shardings)
  env_data.quant_config = quant_config

  return engine.PyTorchEngine(
      pt_model=model,
      env=env,
      weights=torchjax.from_torch_with_copy(sharded_weights),
  )


def list_model():
  """Print list of models."""
  for model_id in fetch_models.model_id_to_class:
    print(model_id)


def serve():
  """Run gRPC server."""
  _check_model_id()
  devices = server_lib.get_devices()
  print(f"devices: {devices}")

  server_config = ServerConfig(
      interleaved_slices=(f"tpu={len(jax.devices())}",),
      interleaved_engine_create_fns=[create_engine],
  )
  print(f"server_config: {server_config}")

  metrics_server_config: MetricsServerConfig | None = None
  if FLAGS.prometheus_port != 0:
    if 1 <= FLAGS.prometheus_port <= 65535:
<<<<<<< HEAD
      metrics_server_config = MetricsServerConfig(
        port=FLAGS.prometheus_port
        model_name=FLAGS.model_name
        )
    else:
      raise ValueError(f"Invalid port number: {FLAGS.prometheus_port}. Port must be between 1 and 65535.")
=======
      metrics_server_config = MetricsServerConfig(port=FLAGS.prometheus_port)
    else:
      raise ValueError(
          f"Invalid port number: {FLAGS.prometheus_port}. Port must be between 1 and 65535."
      )
>>>>>>> 1874be7f

  # We separate credential from run so that we can unit test it with local credentials.
  # We would like to add grpc credentials for OSS.
  jetstream_server = server_lib.run(
      threads=FLAGS.threads,
      port=FLAGS.port,
      config=server_config,
      devices=devices,
      metrics_server_config=metrics_server_config,
      enable_model_warmup=FLAGS.enable_model_warmup,
  )
  print("Started jetstream_server....")
  jetstream_server.wait_for_termination()


def _check_model_id():
  if FLAGS.model_id == "":
    print("Please specify model_id with --model_id")
    print("valid model ids are:")
    list_model()
    sys.exit(1)


def _run_prefill_time(
    pt_engine, params, decode_state, seqlen, profiler_started
):
  """Run prefill and measure time."""
  metadata = pt_engine.get_tokenizer()
  tokenizer = pt_engine.build_tokenizer(metadata)

  text = "This is a beautiful day"
  tokens, true_length = tokenizer.encode(
      text, is_bos=True, prefill_lengths=[seqlen]
  )

  for _ in range(3):
    prefill_result, _ = pt_engine.prefill(
        params=params, padded_tokens=tokens, true_length=true_length
    )
    decode_state = pt_engine.insert(
        prefill_result, decode_state, slot=jnp.int32(1)
    )

  nums = 5
  start = time.perf_counter()
  for i in range(nums):
    if i == nums - 1 and FLAGS.profiling_prefill and not profiler_started:
      jax.profiler.start_trace(FLAGS.profiling_output)
      profiler_started = True

    prefill_result, _ = pt_engine.prefill(
        params=params, padded_tokens=tokens, true_length=true_length
    )
    decode_state = pt_engine.insert(
        prefill_result, decode_state, slot=jnp.int32(i)
    )
  jax.block_until_ready(decode_state)

  end = time.perf_counter()
  return (end - start) / nums, decode_state, profiler_started


def interactive():
  """Run interactive"""
  _check_model_id()
  devices = server_lib.get_devices()
  print(f"devices: {devices}")
  pt_engine = create_engine(devices)

  start = time.perf_counter()
  params = pt_engine.load_params()
  print("Load params ", time.perf_counter() - start)

  metadata = pt_engine.get_tokenizer()
  tokenizer = pt_engine.build_tokenizer(metadata)
  max_output_length = 1024

  profiling_output = FLAGS.profiling_output
  profiling_prefill = (
      FLAGS.profiling_prefill
      and profiling_output is not None
      and profiling_output != ""
  )

  if profiling_prefill:
    jax.profiler.start_trace(profiling_output)

  decode_state = pt_engine.init_decode_state()

  if profiling_prefill:
    jax.profiler.stop_trace()

  prompts: List[str] = [
      # pylint: disable-next=all
      "I believe the meaning of life is",
      # pylint: disable-next=all
      "To add an element to an ArrayList of a specific class type in Java, you can follow the following steps:\n\n1. Create an instance of the class to be added.\n2. Get a reference to the ArrayList.\n3. Call the `add()` method on the ArrayList, passing the instance of the class as the argument.\n\nHere's an example of how to add an object of type `Person` to an ArrayList of type `ArrayList<Person>`:\n```csharp\n// Create a new instance of the Person class\nPerson person = new Person(\"John\", 25);\n\n// Get a reference to the ArrayList\nArrayList<Person> peopleList = new ArrayList<>();\n\n// Add the person object to the ArrayList\npeopleList.add(person);\n```\nIn this example, the `Person` class is assumed to have a constructor that takes two arguments: a String for the person's name, and an int for their age. You can substitute your own class and constructor as necessary.",
      # pylint: disable-next=all
      "<s>[INST] <<SYS>>\nYou are an AI assistant. User will you give you a task. Your goal is to complete the task as faithfully as you can. While performing the task think step-by-step and justify your steps.\n<</SYS>>\n\nQuestion 1: What is commercial real estate finance?\nQuestion 2: What are Commercial Real Estate services?\nOptions are:\n[a]. no.\n[b]. yes.\nWould the answer to these two questions be the same? [/INST]",
      # pylint: disable-next=all
      "<s>[INST] <<SYS>>\nYou are an AI assistant that helps people find information. Provide a detailed answer so user don\u2019t need to search outside to understand the answer.\n<</SYS>>\n\nUse reasoning to lead to the answer of the following question:\nWhere are you likely to find water underneath?\nOptions:\n- toilet\n- sink\n- jar\n- bridge\n- house\n Reasoning process: [/INST",
      # pylint: disable-next=all
      "<s>[INST] <<SYS>>\nYou are an AI assistant. You will be given a task. You must generate a detailed and long answer.\n<</SYS>>\n\nContinue the following story.\n\nKay didn't have shoes that fit her feet properly. She only wore sneakers, because the \nChoose from: [I] shoes  fitted badly. [II] sneakers  fitted badly. [/INST]",
  ]
  for prompt in prompts:
    slot = random.randint(0, FLAGS.override_batch_size - 1)
    tokens, true_length = tokenizer.encode(prompt)

    print(f"---- Input prompts are: {prompt}")
    print(f"---- Encoded tokens are: {tokens}")

    # pylint: disable-next=all
    if profiling_prefill:
      jax.profiler.start_trace(profiling_output)

    prefill_result, _ = pt_engine.prefill(
        params=params, padded_tokens=tokens, true_length=true_length
    )
    # pylint: disable-next=all
    decode_state = pt_engine.insert(prefill_result, decode_state, slot=slot)

    if profiling_prefill:
      jax.profiler.stop_trace()

    sampled_tokens_list = []
    print(f"---- Streaming decode started on #slot{slot}.")
    complete = np.zeros((1,), dtype=np.bool_)
    while True:
      if profiling_output:
        jax.profiler.start_trace(profiling_output)

      decode_state, result_tokens = pt_engine.generate(params, decode_state)
      result_tokens = result_tokens.convert_to_numpy()

      if profiling_output:
        jax.profiler.stop_trace()

      output, complete = token_utils.process_result_tokens(
          tokenizer=tokenizer,
          slot=slot,
          slot_max_length=max_output_length,
          result_tokens=result_tokens,
          complete=complete,
      )
      if complete[0]:
        break
      token_ids = output[0].token_ids
      sampled_tokens_list.extend(token_ids)

    print("---- All output tokens.")
    print(sampled_tokens_list)
    print("---- All output text.")
    print(tokenizer.decode(sampled_tokens_list))


def _save_benchmark_to_file(filename, prefill_times_ms, decode_time_ms):
  lines = (
      [
          " # Offline benchmark numbers",
          " ## Model: " + FLAGS.model_id,
          f" ## Batch size: {FLAGS.override_batch_size}",
          f" ## Quantize: {FLAGS.quantize_weights}",
          " |       | time (ms) |",
          " |-------|-----------|",
      ]
      + [f"| Prefill {x} | {y} |" for x, y in prefill_times_ms.items()]
      + [f"| Decode | {decode_time_ms} |"]
  )
  with open(filename, "w", encoding="utf-8") as f:
    f.write("\n".join(lines))
    f.flush()


def benchmark_offline():
  """function to run engine offline."""
  _check_model_id()
  devices = server_lib.get_devices()
  print(f"devices: {devices}")
  pt_engine = create_engine(devices)

  start = time.perf_counter()
  params = pt_engine.load_params()
  print("Load params ", time.perf_counter() - start)

  prefill_times = {}

  decode_state = pt_engine.init_decode_state()
  profiler_started = False
  # 16 .. 1024
  for exp in range(4, 11):
    batch = 2**exp
    runtime, decode_state, profiler_started = _run_prefill_time(
        pt_engine, params, decode_state, batch, profiler_started
    )
    prefill_times[batch] = runtime

  sampled_tokens_list = []

  for i in range(3):  # warm up
    # pylint: disable-next=all
    decode_state, sampled_tokens = pt_engine.generate(
        params=params, decode_state=decode_state
    )
    sampled_tokens_list.append(sampled_tokens)

  profiling_output = FLAGS.profiling_output
  print("======= decode starting ===")

  dec_times = []
  for i in range(10):
    if profiling_output and i == 7 and not profiler_started:
      jax.profiler.start_trace(profiling_output)
      profiler_started = True
    start = time.perf_counter()
    # pylint: disable-next=all
    decode_state, sampled_tokens = pt_engine.generate(params, decode_state)
    jax.block_until_ready(decode_state)
    sampled_tokens_list.append(sampled_tokens)
    end = time.perf_counter()
    dec_times.append(end - start)
    print(i, "decode time", (end - start))

  if profiler_started:
    jax.profiler.stop_trace()

  print("prefill ", prefill_times)
  avg_decode_times = sum(dec_times[2:]) / len(dec_times[2:])
  print("decode", avg_decode_times)

  prefill_times_ms = {k: v * 1000 for k, v in prefill_times.items()}
  decode_time_ms = sum(dec_times[2:]) * 1000 / 8

  largest_prefill = max(prefill_times.items())
  print("MAX tokens:", FLAGS.override_batch_size / avg_decode_times)

  time2 = (FLAGS.override_batch_size * FLAGS.max_decode_length) / (
      FLAGS.override_batch_size * largest_prefill[1]
      + FLAGS.max_decode_length * avg_decode_times
  )
  print("MAX tokens 2:", time2)

  if FLAGS.benchmark_save_offline_result_to_file:
    _save_benchmark_to_file(
        FLAGS.benchmark_save_offline_result_to_file,
        prefill_times_ms,
        decode_time_ms,
    )


def main():
  """Main function."""

  def main_real(argv):
    """Entry point"""
    jax.config.update("jax_default_prng_impl", "unsafe_rbg")
    os.environ["TF_CPP_MIN_LOG_LEVEL"] = "0"
    if len(argv) < 2:
      print("Invalid arguments. please specify 'list' or 'serve'")

    if argv[1] == "list":
      list_model()
    elif argv[1] == "serve":
      serve()
    elif argv[1] == "interactive":
      interactive()
    elif argv[1] == "benchmark_offline":
      benchmark_offline()
    else:
      print(
          "Invalid arguments. please specify 'list', 'serve', or 'interactive'."
      )

  app.run(main_real)
  return 0


if __name__ == "__main__":
  main()<|MERGE_RESOLUTION|>--- conflicted
+++ resolved
@@ -110,20 +110,14 @@
   metrics_server_config: MetricsServerConfig | None = None
   if FLAGS.prometheus_port != 0:
     if 1 <= FLAGS.prometheus_port <= 65535:
-<<<<<<< HEAD
       metrics_server_config = MetricsServerConfig(
         port=FLAGS.prometheus_port
         model_name=FLAGS.model_name
         )
     else:
-      raise ValueError(f"Invalid port number: {FLAGS.prometheus_port}. Port must be between 1 and 65535.")
-=======
-      metrics_server_config = MetricsServerConfig(port=FLAGS.prometheus_port)
-    else:
       raise ValueError(
           f"Invalid port number: {FLAGS.prometheus_port}. Port must be between 1 and 65535."
       )
->>>>>>> 1874be7f
 
   # We separate credential from run so that we can unit test it with local credentials.
   # We would like to add grpc credentials for OSS.
