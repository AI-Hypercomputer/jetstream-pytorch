--- conflicted
+++ resolved
@@ -28,21 +28,13 @@
 
 from jetstream.engine import engine_api, tokenizer_api, tokenizer_pb2, token_utils
 import torch_xla2
-<<<<<<< HEAD
+from torch.utils import _pytree as pytree
 from jetstream_pt.third_party.llama import model_exportable, model_args
-=======
-from torch.utils import _pytree as pytree
-from jetstream_pt.third_party.llama2 import model_exportable, model_args
->>>>>>> a58051d6
 
 from jetstream_pt import cache_manager
 from jetstream_pt import quantize
 from jetstream_pt.environment import JetEngineEnvironment, JetEngineEnvironmentData
 
-<<<<<<< HEAD
-from torch.utils import _pytree as pytree
-=======
->>>>>>> a58051d6
 
 Mesh = jax.sharding.Mesh
 P = jax.sharding.PartitionSpec
@@ -669,17 +661,10 @@
     context_length: int = 1024,
     batch_size: int = 1,
     max_decode_length: int = 4096,
-<<<<<<< HEAD
     model_name = "llama-2",
     quantize_weights = False,
     quantize_kv = False,
     max_cache_length = 1024,
-=======
-    model_name="llama",
-    quantize_weights=False,
-    quantize_kv=False,
-    max_cache_length=1024,
->>>>>>> a58051d6
 ) -> PyTorchEngine:
   """Returns: The pytorch engine."""
 
@@ -718,7 +703,6 @@
     checkpoint_path = paths[0]
 
   env_data = JetEngineEnvironmentData(
-<<<<<<< HEAD
     tokenizer_path=tokenizer_path,
     checkpoint_path = checkpoint_path,
     checkpoint_format = checkpoint_format,
@@ -744,42 +728,5 @@
     num_params_size += np.prod(v.shape) * (1 if v.dtype == jnp.int8 else 2)
   print('Number of param Gbytes:', num_params_size / (1 << 30))
   print('Number of param: ', num_params)
-=======
-      tokenizer_path=tokenizer_path,
-      checkpoint_path=checkpoint_path,
-      checkpoint_format=checkpoint_format,
-      model_type="llama-2-" + param_size,
-      batch_size=batch_size,
-      max_decode_length=max_decode_length,
-      max_input_sequence_length=context_length,
-      enable_weight_quantization=quantize_weights,
-      enable_kv_quantization=quantize_kv,
-      cache_sequence_length=max_cache_length,
-      bf16_enable=bf16_enable,
-  )
-  env = JetEngineEnvironment(env_data)
-
-  tokenizer = token_utils.load_vocab(tokenizer_path)
-  pt_model = None
-  if model_name == "llama":
-    args = model_args.get_model_args(
-        param_size,
-        context_length,
-        batch_size,
-        tokenizer.vocab_size,
-        bf16_enable,
-    )
-    args.device = "meta"
-    args.quantize = quantize_weights
-    pt_model = model_exportable.Transformer(args, env)
-
-    num_params_size = 0
-    num_params = 0
-    for _, v in pt_model.state_dict().items():
-      num_params += 1
-      num_params_size += np.prod(v.shape) * (1 if v.dtype == jnp.int8 else 2)
-    print("Number of param Gbytes:", num_params_size / (1 << 30))
-    print("Number of param: ", num_params)
->>>>>>> a58051d6
 
   return PyTorchEngine(pt_model=pt_model, env=env)