--- conflicted
+++ resolved
@@ -20,12 +20,16 @@
 
 import jax
 import jax.numpy as jnp
-<<<<<<< HEAD
 import torch
 import torch.nn.functional as F
 import torch_xla2
 from jax import lax
-from jetstream_pt.quantize import quantize_tensor, dequantize_tensor, load_q_weight_helper
+from jetstream_pt import torchjax
+from jetstream_pt.quantize import (
+    dequantize_tensor,
+    load_q_weight_helper,
+    quantize_tensor,
+)
 from torch import nn
 
 
@@ -33,8 +37,6 @@
   x = x.flatten().to(torch.float32)
   y = y.flatten().to(torch.float32)
   return (torch.dot(x, y) / (x.norm() * y.norm())).item()
-=======
->>>>>>> f3cf2b73
 
 
 class Int8Embedding(torch.nn.Module):
@@ -300,7 +302,7 @@
       assert (
           self.zero_point is None
       ), "Blockwise quantized linear doesn't support zero_point in dot_general implementation."
-      return torch_xla2.extra.call_jax(
+      return torchjax.call_jax(
           WeightOnlyBlockwiseQuantizedLinear.blockwise_jax_kernel_dot_general,
           inputs,
           self.weight,
@@ -311,7 +313,7 @@
       assert (
           self.zero_point is None
       ), "Blockwise quantized linear doesn't support zero_point in einsum (flattened) implementation."
-      return torch_xla2.extra.call_jax(
+      return torchjax.call_jax(
           WeightOnlyBlockwiseQuantizedLinear.blockwise_jax_kernel_einsum_flatten,
           inputs,
           self.weight,
@@ -319,7 +321,7 @@
           self.zero_point,
       )
     else:
-      return torch_xla2.extra.call_jax(
+      return torchjax.call_jax(
           WeightOnlyBlockwiseQuantizedLinear.blockwise_jax_kernel,
           inputs,
           self.weight,
