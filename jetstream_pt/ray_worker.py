# Copyright 2024 Google LLC
#
# Licensed under the Apache License, Version 2.0 (the "License");
# you may not use this file except in compliance with the License.
# You may obtain a copy of the License at
#
#     http://www.apache.org/licenses/LICENSE-2.0
#
# Unless required by applicable law or agreed to in writing, software
# distributed under the License is distributed on an "AS IS" BASIS,
# WITHOUT WARRANTIES OR CONDITIONS OF ANY KIND, either express or implied.
# See the License for the specific language governing permissions and
# limitations under the License.

"""Implement Jet Engine API."""
import queue
from typing import Any, List, Optional, Tuple, Union
import threading
import functools
import os
import humanize


from etils import epath
import safetensors
from flax import struct
import jax
from jax import numpy as jnp
from jax.experimental import multihost_utils
import torch
import numpy as np
import ray
from torch.utils import _pytree as pytree
import torch_xla2

from jetstream.engine import engine_api, tokenizer_pb2

from jetstream_pt.third_party.llama import model_exportable, model_args

from jetstream_pt import cache_manager
from jetstream_pt import quantize
from jetstream_pt import torchjax
from jetstream_pt.environment import JetEngineEnvironment, JetEngineEnvironmentData
from jetstream_pt.third_party.gemma import config as gemma_config, model as gemma_model


Mesh = jax.sharding.Mesh
P = jax.sharding.PartitionSpec

Params = jax.Array
PrefillInputs = np.ndarray


@struct.dataclass
# pylint: disable-next=all
class Prefix:
  token: jax.Array  # [1, seqlen]
  caches: List[Tuple[jax.Array, jax.Array]]
  seq_len: int  # true seqlen front pad


@struct.dataclass
# pylint: disable-next=all
class DecodeState:
  tokens: jax.Array  # [batch_size, seqlen]
  caches: List[Tuple[jax.Array, jax.Array]]
  cache_scales: List[
      Tuple[jax.Array, jax.Array]
  ]  # only present in quantized kv
  current_position: int
  lens: jax.Array  # [batch_size, 1]
  input_pos: jax.Array  # [batch_size, 1] input pos for each slot
  mask: jax.Array  # [batch_size, seqlen] -inf for invalid; 0 for valid


# NOTE model specific


@ray.remote
# pylint: disable-next=all
class PyTorchRayWorker:
  """Ray actor representation for a PyTorch engine worker.

  PyTorchRayWorker enables multi-host serving for models that exceed the memory
  capabilities of single-host TPU VMs with Ray. PyTorchRayWorker should be used
  with a "leader" engine, e.g. `PyTorchRayEngine`.

  Note: For `PyTorchRayEngine` to return consistent results, it's important that
  `PyTorchEngineRayWorker` is able to maintain its state within process and only
  return results once its transferred to CPU device.

  """

  # pylint: disable-next=all
  def __init__(
      self,
      tokenizer_path: str,
      ckpt_path: Optional[str] = None,
      samples_per_slot: int = 1,
      bf16_enable: bool = False,
      param_size: str = "7b",
      context_length: int = 1024,
      batch_size: int = 1,
      max_decode_length: int = 4096,
      model_name="llama-2",
      quantize_weights=False,
      quantize_kv=False,
      max_cache_length=1024,
      sharding_config=None,
  ):

    jax.config.update("jax_default_prng_impl", "unsafe_rbg")
    jax.config.update("jax_dynamic_shapes", False)
    # Pytorch exports has int64 constants.
    # jax.config.update('jax_enable_x64', True)
    jax.config.update("jax_traceback_filtering", "off")
    torch_dtype = torch.bfloat16 if bf16_enable else torch.float32
    torch.set_default_dtype(torch_dtype)
    self.devices = jax.devices()
    device_count = jax.device_count()
    local_device_count = jax.local_device_count()
    print(
        f"---Jax device_count:{device_count}, local_device_count{local_device_count} "
    )

    checkpoint_format = ""
    checkpoint_path = ""

    if not ckpt_path or ckpt_path is None:
      print("WARNING: Using random weights instead of checkpoints.")
    elif ".safetensors" in ckpt_path:
      checkpoint_format = "safetensors"
      checkpoint_path = ckpt_path
    elif ".pth" in ckpt_path:
      raise NotImplementedError(
          "Loading from Pytorch raw checkpoint is not supported!"
      )
    else:
      path = (
          epath.Path(ckpt_path) if ckpt_path and ckpt_path is not None else ""
      )
      if not path.exists():
        raise ValueError(f"Checkpoint path {ckpt_path} not exists!")
      paths = list(path.glob("*.safetensors"))
      assert (
          len(paths) == 1
      ), f"Expects 1 *.safetensors in the checkpoint dir, see {len(paths)}"
      checkpoint_format = "safetensors"
      checkpoint_path = paths[0]

    if not sharding_config:
      sharding_config = os.path.join("default_shardings", model_name + ".yaml")

    quant_config = QuantizationConfig(
        enable_weight_quantization=quantize_weights,
        enable_kv_quantization=quantize_kv,
    )

    env_data = JetEngineEnvironmentData(
        tokenizer_path=tokenizer_path,
        checkpoint_path=checkpoint_path,
        checkpoint_format=checkpoint_format,
        batch_size=batch_size,
        max_decode_length=max_decode_length,
        max_input_sequence_length=context_length,
        quant_config=quant_config,
        cache_sequence_length=max_cache_length,
        bf16_enable=bf16_enable,
        sharding_config_path=sharding_config,
    )
    env = JetEngineEnvironment(env_data)

    if model_name.startswith("llama"):

      args = model_args.get_model_args(
          model_name + "-" + param_size, context_length, batch_size, bf16_enable
      )
      args.device = "meta"
      args.quantize = quantize_weights
      env_data.cache_shape = (
          batch_size,
          args.n_kv_heads,
          max_cache_length,
          args.dim // args.n_heads,
      )
      env_data.model_type = "llama-2-" + param_size
      env_data.num_layers = args.n_layers
      env = JetEngineEnvironment(env_data)
      pt_model = model_exportable.Transformer(args, env)
    elif model_name == "gemma":
      args = gemma_config.get_model_config(param_size)
      env_data.cache_shape = (
          batch_size,
          args.num_key_value_heads,
          max_cache_length,
          args.head_dim,
      )
      env_data.model_type = "gemma-" + param_size
      env_data.num_layers = args.num_hidden_layers
      env = JetEngineEnvironment(env_data)
      pt_model = gemma_model.GemmaModel(args, env)
    else:
      raise RuntimeError(f"Model with name {model_name} not found")

    num_params_size = 0
    num_params = 0
    for _, v in pt_model.state_dict().items():
      num_params += 1
      num_params_size += np.prod(v.shape) * (1 if v.dtype == jnp.int8 else 2)
    print("Number of param Gbytes:", num_params_size / (1 << 30))
    print("Number of param: ", num_params)

    self.decode_state = None
    self.prefix_queue = queue.Queue()
    self.pt_model = pt_model
    self.env = env
    self.default_dtype = jnp.bfloat16 if env.bf16_enable else jnp.float32

    self.y_sharding = env.sharding_by_axis(1)
    self.x_sharding = env.sharding_by_axis(0)
    self.replicated = env.sharding_by_axis(-1)  # replicated
    self.cache_sharding = self.y_sharding

    self._compiled_call_model_prefill = jax.jit(
        self._call_model_prefill,
        donate_argnums=(1, 2),
        out_shardings=(self.replicated, self.cache_sharding),
    )
    self._compiled_insert = jax.jit(
        self._insert,
        donate_argnums=(0, 1),
        out_shardings=(
            self.replicated,
            self.cache_sharding,
            self.replicated,
            self.replicated,
            self.replicated,
            self.replicated,
            self.replicated,
        ),
    )

    self._compiled_call_model_generate = jax.jit(
        self._call_model_generate,
        donate_argnums=(2, 3, 4, 5, 6, 7),
        out_shardings=(
            self.replicated,
            self.cache_sharding,
            self.replicated,
            self.replicated,
            self.replicated,
            self.replicated,
            self.replicated,
        ),
    )
    self._lock = threading.RLock()

  # pylint: disable-next=all
  def sharding_by_name(self, name):

    # This allows easier way to edit shardings
    """
    for key, val in self.env._data.experimental_sharding_axis_override.items():
      if name.endswith(key):
        return self.env.sharding_by_axis(val)
    """

    if "weight_scaler" in name:
      return self.x_sharding
    if "tok_embeddings." in name:
      return self.y_sharding
    if "attention." in name:
      if "wo" in name:
        return self.y_sharding
      return self.x_sharding
    if "feed_forward." in name:
      if "w2" in name:
        return self.y_sharding
      return self.x_sharding
    if "output" in name:
      return self.x_sharding
    return self.replicated

  # pylint: disable-next=all
  def init_decode_state(
      self,
  ) -> DecodeState:
    caches_obj = self.env.make_caches_generate()
    caches = [c.state() for c in caches_obj]
    scalers = []
    if self.env.quant_config.enable_kv_quantization:
      scalers = [c.scalers() for c in caches_obj]
    return DecodeState(
        jnp.zeros((self.env.batch_size, 1), dtype=jnp.int32),
        caches,
        scalers,
        self.env.max_input_sequence_length,
        jnp.zeros((self.env.batch_size, 1), dtype=jnp.int32),
        jnp.zeros((self.env.batch_size,), dtype=jnp.int32),  # input pos
        jnp.full(
            (self.env.batch_size, self.env.cache_sequence_length),
            float("-inf"),
            dtype=self.default_dtype,
        ),
    )

  def print_mem_usage(self):
    """Print current mem usage"""
    fmt_size = functools.partial(humanize.naturalsize, binary=True)

    for d in jax.local_devices():
      stats = d.memory_stats()
      used = stats["bytes_in_use"]
      limit = stats["bytes_limit"]
      print(
          f"memory using {fmt_size(used)} / {fmt_size(limit)} ({used/limit:%}) on {d}"
      )

  def init_decode_state_ray(
      self,
  ) -> None:
    """Init decode state in ray worker"""
    self.decode_state = self.init_decode_state()

  # pylint: disable-next=all
  def _call_model_generate(
      self,
      weights,
      tokens,
      caches,
      cache_scales,
      mask,
      current_position,
      input_pos,
      lens,
  ):
    pos = current_position
    input_indexes = jnp.full((1,), pos)
    new_mask = mask.at[:, current_position].set(0)
    if self.env.quant_config.enable_kv_quantization:
      caches_obj = [
          cache_manager.Int8KVCacheGenerate(k, v, ks, vs, input_indexes)
          for (k, v), (ks, vs) in torchjax.to_torch(
              list(zip(caches, cache_scales))
          )
      ]
    else:
      caches_obj = [
          cache_manager.KVCacheGenerate(
              k, v, input_indexes, self.cache_sharding
          )
          for k, v in torchjax.to_torch(caches)
      ]
    mask = jnp.expand_dims(mask, (1, 2))

    args = (tokens, input_pos, caches_obj, mask)
    paramst, argst = torchjax.to_torch((weights, args))
    with self._lock:
      with torchjax.jax_mode():
        res = torch.func.functional_call(self.pt_model, paramst, argst)
      updated_caches = [c.state() for c in caches_obj]
    scales = []
    if self.env.quant_config.enable_kv_quantization:
      scales = [c.scalers() for c in caches_obj]
    new_current_position = (
        current_position + 1
    ) % self.env.cache_sequence_length

    return torchjax.from_torch(
        (
            res,
            updated_caches,
            scales,
            input_pos + 1,
            lens + 1,
            new_current_position,
            new_mask,
        )
    )

  @functools.partial(
      jax.jit,
      static_argnums=(0,),
  )
  def _call_model_prefill(self, weights, tokens, input_indexes):
    caches = [
        cache_manager.KVCachePrefill(
            self.env.quant_config.enable_kv_quantization
        )
        for _ in self.pt_model.layers
    ]
    mask = jnp.full(
        (1, 1, tokens.shape[1], tokens.shape[1]),
        float("-inf"),
        dtype=self.default_dtype,
    )
    mask = jnp.triu(mask, k=1)
    args = (tokens, input_indexes, caches, mask)

    paramst, argst = torchjax.to_torch((weights, args))
    with self._lock:
      with torchjax.jax_mode:
        res = torch.func.functional_call(self.pt_model, paramst, argst)[0]
    caches_res = [c.state() for c in caches]
    return torchjax.from_torch((res, caches_res))

  def _sampling(self, logits: Any, batch_size: int) -> np.ndarray:
    if len(logits.shape) == 2:
      logits = np.expand_dims(logits, 0)
    return (
        np.argmax(logits[:, -1], axis=-1)
        .reshape(batch_size, -1)
        .astype(np.int32)
    )

  def prefill(
      self,
      *,
      params: Any,  # Weights
      existing_prefix: Optional[Prefix] = None,
      padded_tokens: PrefillInputs,  # PrefillInputs[np.ndarray],
      true_length: int,
  ) -> Any:
    """Do prefill"""
    padded_tokens = jnp.asarray(padded_tokens)
    if isinstance(padded_tokens, jax.Array):
      batched_token = padded_tokens.reshape(1, -1)
    else:
      raise TypeError(
          "Input tokens should be of type Jax Array, but receiving:"
          " {padded_tokens}"
      )
    seq_len = padded_tokens.shape[0]
    input_indexes = jnp.arange(0, seq_len)
    logits, updated_caches = self._compiled_call_model_prefill(
        self.params,
        batched_token,
        input_indexes,
    )

    logits = multihost_utils.process_allgather(logits, tiled=True)
    return logits, updated_caches

  def prefill_ray(
      self,
      *,
      params: Any,  # Weights
      existing_prefix: Optional[Prefix] = None,
      padded_tokens: PrefillInputs,  # PrefillInputs[np.ndarray],
      true_length: int,
  ) -> None:
    """Do prefill in ray worker"""
    logits, updated_caches = self.prefill(
        params=params,
        existing_prefix=existing_prefix,
        padded_tokens=padded_tokens,
        true_length=true_length,
    )
    if len(logits.shape) == 3:  # b, seqlen, num words
      logits = logits[0]

    token = np.argmax(logits[true_length - 1])
    prefix = Prefix(token, updated_caches, true_length)
    self.prefix_queue.put(prefix, block=False)

    return token

  def shrink_prefix(
      self,
      prefix: Prefix,
      new_length: int,  # pylint: disable=unused-argument
  ) -> Prefix:
    """shrink prefix"""
    return prefix

  # pylint: disable-next=all
  def _insert_no_wrap(
      self,
      prefix: Prefix,
      decode_state: DecodeState,
      slot: int,
  ):
    scales = []
    caches = []
    pos = decode_state.current_position - prefix.seq_len
    tokens = decode_state.tokens.at[slot].set(prefix.token)

    x = jnp.arange(0, self.env.cache_sequence_length)
    cond = jnp.logical_and(x <= decode_state.current_position, x >= pos)
    mask_insert = jnp.where(cond, 0, float("-inf"))
    mask = decode_state.mask.at[slot].set(mask_insert)
    input_pos = decode_state.input_pos.at[slot].set(prefix.seq_len)
    if not self.env.quant_config.enable_kv_quantization:

      @functools.partial(jax.jit, donate_argnums=(0, 1), inline=True)
      def insert(cache, new_entry):
        res = jax.lax.dynamic_update_slice(
            cache,
            new_entry,
            [slot, 0, pos, 0],
        )
        res = jax.lax.with_sharding_constraint(res, self.cache_sharding)
        return res

      caches = [
          (insert(k, newk), insert(v, newv))
          for (k, v), (newk, newv) in zip(decode_state.caches, prefix.caches)
      ]
    else:

      @functools.partial(jax.jit, donate_argnums=(0, 1), inline=True)
      def insert(cache, scaler, new_entry):
        reduce_axis = (1, 3)
<<<<<<< HEAD
        vals, scales, _ = torch_xla2.extra.call_torch(
            quantize.quantize_tensor, new_entry, reduce_axis
=======
        vals, scales = torchjax.call_torch(
            quantize.quantize_torch_int8, new_entry, reduce_axis
>>>>>>> f3cf2b73
        )
        new_scaler = jax.lax.dynamic_update_slice(
            scaler,
            scales,
            [slot, 0, pos, 0],
        )
        new_scaler = jax.lax.with_sharding_constraint(
            new_scaler, self.replicated
        )
        res = jax.lax.dynamic_update_slice(
            cache,
            vals,
            [slot, 0, pos, 0],
        )
        res = jax.lax.with_sharding_constraint(res, self.cache_sharding)
        return res, new_scaler

      for (k, v), (kscaler, vscaler), (newk, newv) in zip(
          decode_state.caches, decode_state.cache_scales, prefix.caches
      ):
        kcache, kscale = insert(k, kscaler, newk)
        vcache, vscale = insert(v, vscaler, newv)
        caches.append((kcache, vcache))
        scales.append((kscale, vscale))

    lens = decode_state.lens.at[slot].set(1)
    return (
        tokens,
        caches,
        scales,
        decode_state.current_position,
        lens,
        input_pos,
        mask,
    )

  # pylint: disable-next=all
  def _insert_wrap(
      self,
      prefix: Prefix,
      decode_state: DecodeState,
      slot: int,
  ):  # returns Decode State

    start_insert = decode_state.current_position - prefix.seq_len
    tokens = decode_state.tokens.at[slot].set(prefix.token)

    start_insert = start_insert % self.env.cache_sequence_length
    # pos < 0
    update_indexes = (
        jnp.arange(0, prefix.caches[0][0].shape[2]) + start_insert
    ) % self.env.cache_sequence_length
    update_indexes = update_indexes.reshape(1, -1)

    x = jnp.arange(0, self.env.cache_sequence_length)
    cond = jax.lax.cond(
        decode_state.current_position > start_insert,
        lambda x, start_insert, current_position: jnp.logical_and(
            x >= start_insert, x <= current_position
        ),
        lambda x, start_insert, current_position: jnp.logical_or(
            x >= start_insert, x <= current_position
        ),
        x,
        start_insert,
        decode_state.current_position,
    )

    mask_insert = jnp.where(cond, 0, float("-inf"))
    mask = decode_state.mask.at[slot].set(mask_insert)
    input_pos = decode_state.input_pos.at[slot].set(prefix.seq_len)

    old_caches = decode_state.caches
    old_scales = decode_state.cache_scales
    cache_inserts = prefix.caches

    scales = []
    caches = []
    if not self.env.quant_config.enable_kv_quantization:

      @functools.partial(jax.jit, donate_argnums=(0, 1), inline=True)
      def insert(cache, new_entry):
        new_entry = jnp.transpose(new_entry.squeeze(0), (1, 0, 2))
        res = cache.at[slot, :, update_indexes, :].set(new_entry)
        res = jax.lax.with_sharding_constraint(res, self.cache_sharding)
        return res

      caches = [
          (insert(k, newk), insert(v, newv))
          for (k, v), (newk, newv) in zip(old_caches, cache_inserts)
      ]
    else:

      @functools.partial(jax.jit, donate_argnums=(0, 1), inline=True)
      def insert(cache, scaler, new_entry):
        new_entry = jnp.transpose(new_entry.squeeze(0), (1, 0, 2))
        reduce_axis = (1, 2)
<<<<<<< HEAD
        vals, scales, _ = torch_xla2.extra.call_torch(
            quantize.quantize_tensor, new_entry, reduce_axis
=======
        vals, scales = torchjax.call_torch(
            quantize.quantize_torch_int8, new_entry, reduce_axis
>>>>>>> f3cf2b73
        )
        new_scaler = scaler.at[slot, :, update_indexes, :].set(scales)
        new_scaler = jax.lax.with_sharding_constraint(
            new_scaler, self.replicated
        )
        res = cache.at[slot, :, update_indexes, :].set(vals)
        res = jax.lax.with_sharding_constraint(res, self.cache_sharding)
        return res, new_scaler

      caches = []
      for (k, v), (kscaler, vscaler), (newk, newv) in zip(
          old_caches, old_scales, cache_inserts
      ):
        kcache, kscale = insert(k, kscaler, newk)
        vcache, vscale = insert(v, vscaler, newv)
        caches.append((kcache, vcache))
        scales.append((kscale, vscale))

    lens = decode_state.lens.at[slot].set(1)
    return (
        tokens,
        caches,
        scales,
        decode_state.current_position,
        lens,
        input_pos,
        mask,
    )

  def _insert(
      self,
      prefix: Prefix,
      decode_state: DecodeState,
      slot: int,
  ):
    start_insert = decode_state.current_position - prefix.seq_len
    end_insert = start_insert + prefix.caches[0][0].shape[2]  # padded seclen
    return jax.lax.cond(
        jnp.logical_and(
            start_insert >= 0, end_insert < self.env.cache_sequence_length
        ),
        self._insert_no_wrap,
        self._insert_wrap,
        prefix,
        decode_state,
        slot,
    )

  def insert(
      self,
      prefix: Prefix,
      decode_state: DecodeState,
      slot: int,
  ) -> DecodeState:
    """insert prefix to decode state"""
    tokens, caches, scales, current_position, lens, input_pos, mask = (
        self._compiled_insert(prefix, decode_state, slot)
    )
    return DecodeState(
        tokens, caches, scales, current_position, lens, input_pos, mask
    )

  def insert_ray(
      self,
      prefix: Prefix,
      decode_state: DecodeState,
      slot: int,
  ) -> DecodeState:
    """insert prefix to decode state in ray worker"""
    prefix = self.prefix_queue.get_nowait()
    self.decode_state = self.insert(prefix, self.decode_state, slot)

  # pylint: disable-next=all
  def generate(
      self, params: Any, decode_state: DecodeState
  ) -> tuple[DecodeState, engine_api.ResultTokens]:

    # pylint: disable-next=all
    (
        logits,
        new_caches,
        new_scales,
        new_input_pos,
        new_lens,
        new_current_position,
        new_mask,
    ) = self._compiled_call_model_generate(
        self.params,
        decode_state.tokens,
        decode_state.caches,
        decode_state.cache_scales,
        decode_state.mask,
        decode_state.current_position,
        decode_state.input_pos,
        decode_state.lens,
    )

    logits = multihost_utils.process_allgather(logits, tiled=True)
    next_token = self._sampling(logits, self.env.batch_size)

    data = np.concatenate(
        [
            decode_state.tokens,
            np.ones_like(next_token),
            new_lens,
        ],
        axis=-1,
    )

    # [0] is the batch dimension, [1] normally should be 1
    length = next_token.shape[1]
    result_tokens = engine_api.ResultTokens(
        data=data,
        tokens_idx=(0, length),
        valid_idx=(length, 2 * length),
        length_idx=(2 * length, 2 * length + 1),
        samples_per_slot=1,
    )

    new_decode_state = DecodeState(
        next_token,
        new_caches,
        new_scales,
        new_current_position,
        new_lens,
        new_input_pos,
        new_mask,
    )

    return new_decode_state, result_tokens

  # pylint: disable-next=all
  def generate_ray(
      self, params: Any, decode_state: DecodeState
  ) -> tuple[None, engine_api.ResultTokens]:
    decode_state, result_tokens = self.generate(self.params, self.decode_state)
    self.decode_state = decode_state
    return None, result_tokens

  # pylint: disable-next=all
  def get_tokenizer(self) -> tokenizer_pb2.TokenizerParameters:
    """get tokenizer"""
    # pylint: disable-next=all
    return tokenizer_pb2.TokenizerParameters(path=self.env.tokenizer_path)

  def join_prefixes(
      self,
      prefix1: engine_api.Prefix,
      length1: int,
      prefix2: engine_api.Prefix,
      length2: int,
  ) -> tuple[engine_api.Prefix, int]:
    """join prefixes"""
    raise NotImplementedError("join_prefixes not supported")

  def _make_state_dict_jax(self, model_args_meta):
    def make_array(t):
      res = jax.random.normal(
          jax.random.key(0), shape=t.shape, dtype=self.default_dtype
      )
      res = res.astype(torch_xla2.tensor.t2j_dtype(t.dtype))
      return res

    return pytree.tree_map_only(torch.Tensor, make_array, model_args_meta)

  def _weight_sharding(self, weight, sharding):
    return jax.make_array_from_callback(
        weight.shape, sharding, lambda idx: weight[idx]
    )

  def _load_from_safetensors(self, path):

    weights = {}
    # pylint: disable-next=all
    with safetensors.safe_open(path, framework="flax", device="cpu") as f:
      for key, model_weights in self.pt_model.state_dict().items():
        if key == "freqs_cis":
          continue
        tensor = f.get_tensor(key)
        arr = self._weight_sharding(tensor, self.sharding_by_name(key))

        assert tuple(model_weights.shape) == tuple(
            arr.shape
        ), f"key: {key} error: {model_weights.shape} != {arr.shape}"
        weights[key] = arr

    freqs_cis = torch_xla2.tensor.t2j(self.pt_model.freqs_cis)
    weights["freqs_cis"] = self._weight_sharding(freqs_cis, self.replicated)

    for k, v in weights.items():
      if k.startswith("layers") and not k.startswith("layers.0"):
        continue
      print(f"Name: {k}, shape: {v.shape} x {v.dtype}")

    return weights

  # pylint: disable-next=all
  def load_params(self) -> Params:
    # We want to fix this: load from files
    with jax.default_device(self.colocated_cpus()):
      if self.env.checkpoint_path:
        if self.env.checkpoint_format == "safetensors":
          return self._load_from_safetensors(self.env.checkpoint_path)
      else:
        jax_weights = self._make_state_dict_jax(self.pt_model.state_dict())
    jax_weights = {
        key: jax.device_put(value, self.sharding_by_name(key))
        for key, value in jax_weights.items()
    }
    for k, v in jax_weights.items():
      if k.startswith("layers") and not k.startswith("layers.0"):
        continue
      print(f"Name: {k}, shape: {v.shape} x {v.dtype}")
    return jax_weights

  def load_params_ray(self):
    """load params in ray worker"""
    print("--- mem_usage before load params")
    self.print_mem_usage()
    self.params = self.load_params()  # pylint: disable=attribute-defined-outside-init
    print("--- mem_usage after load params")
    self.print_mem_usage()

  def colocated_cpus(self) -> Union[list[engine_api.CpuDevices], None]:
    """cpu device"""
    return jax.devices("cpu")[0]

  def get_prefix_destination_sharding(self) -> Prefix:
    """Returns the shardings necessary to transfer data between engines."""
    return Prefix(
        self.replicated,
        self.cache_sharding,
        self.replicated,
    )

  def get_decode_state_sharding(self) -> DecodeState:
    """Gets the shardings corresponding to the decode state."""
    return DecodeState(
        self.replicated,
        self.cache_sharding,
        self.replicated,
        self.replicated,
        self.replicated,
        self.replicated,
        self.replicated,
    )

  def get_prefix_sequence_ddim(self) -> Any:
    """Returns the index of the sequence dim in the prefix type."""
    return self.get_prefix_destination_sharding()

  @property
  def max_concurrent_decodes(self) -> int:
    """Max batch size for decodes"""
    return self.env.batch_size

  @property
  def samples_per_slot(self) -> int:
    """Samples per slot"""
    return 1

  @property
  def max_prefill_length(self) -> int:
    """Maximum prefill length"""
    return self.env.max_input_sequence_length

  @property
  def max_decode_length(self) -> int:
    """Maximum decode length"""
    # pylint: disable-next=all
    return self.env._data.max_decode_length

  @property
  def mesh(self):
    """return mesh"""
    return None<|MERGE_RESOLUTION|>--- conflicted
+++ resolved
@@ -511,13 +511,8 @@
       @functools.partial(jax.jit, donate_argnums=(0, 1), inline=True)
       def insert(cache, scaler, new_entry):
         reduce_axis = (1, 3)
-<<<<<<< HEAD
-        vals, scales, _ = torch_xla2.extra.call_torch(
+        vals, scales, _ = torchjax.call_torch(
             quantize.quantize_tensor, new_entry, reduce_axis
-=======
-        vals, scales = torchjax.call_torch(
-            quantize.quantize_torch_int8, new_entry, reduce_axis
->>>>>>> f3cf2b73
         )
         new_scaler = jax.lax.dynamic_update_slice(
             scaler,
@@ -615,13 +610,8 @@
       def insert(cache, scaler, new_entry):
         new_entry = jnp.transpose(new_entry.squeeze(0), (1, 0, 2))
         reduce_axis = (1, 2)
-<<<<<<< HEAD
-        vals, scales, _ = torch_xla2.extra.call_torch(
+        vals, scales, _ = torchjax.call_torch(
             quantize.quantize_tensor, new_entry, reduce_axis
-=======
-        vals, scales = torchjax.call_torch(
-            quantize.quantize_torch_int8, new_entry, reduce_axis
->>>>>>> f3cf2b73
         )
         new_scaler = scaler.at[slot, :, update_indexes, :].set(scales)
         new_scaler = jax.lax.with_sharding_constraint(
