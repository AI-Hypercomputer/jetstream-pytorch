# Copyright 2024 Google LLC
#
# Licensed under the Apache License, Version 2.0 (the "License");
# you may not use this file except in compliance with the License.
# You may obtain a copy of the License at
#
#     http://www.apache.org/licenses/LICENSE-2.0
#
# Unless required by applicable law or agreed to in writing, software
# distributed under the License is distributed on an "AS IS" BASIS,
# WITHOUT WARRANTIES OR CONDITIONS OF ANY KIND, either express or implied.
# See the License for the specific language governing permissions and
# limitations under the License.

import functools
import unittest

import jax
import jax.numpy as jnp
import jax.sharding as jsharding
import torch
import torch_xla2
from jax.experimental import mesh_utils
from jetstream_pt import cache_manager, layers, quantize
<<<<<<< HEAD
from jetstream_pt.layers import (
    WeightOnlyBlockwiseQuantizedLinear,
    WeightOnlyPerChannelQuantizedLinear,
)
from jetstream_pt.quantize import dequantize_tensor, quantize_tensor
from tests import helpers
from torch.utils import _pytree as pytree
from torch_xla2 import tensor

torch.manual_seed(12345)
=======
from jetstream_pt import torchjax
>>>>>>> f3cf2b73


class QuantizationTest(unittest.TestCase):
  """test kv cache quantization"""

  def _xla_tensor(self, shape):
    res = torch.randn(shape, dtype=torch.bfloat16)
    return torch_xla2.default_env().to_xla(res)

  def _to_xla_tensor(self, tree):
    return pytree.tree_map_only(
        torch.Tensor, torch_xla2.tensor.move_to_device, tree
    )

  def _call_xla_model(self, model, weights, args):
    with jax.default_device(jax.devices("cpu")[0]):
      xla_weights, xla_inputs = self._to_xla_tensor((weights, args))
      result = torch.func.functional_call(model, xla_weights, xla_inputs)
      result_torch = torch_xla2.tensor.j2t(result._elem)
      return result_torch

  def _calc_cosine_dist(self, x, y):
    x = x.flatten().to(torch.float32)
    y = y.flatten().to(torch.float32)
    return (torch.dot(x, y) / (x.norm() * y.norm())).item()

  def _print_diff(self, w, w_dq):
    print("Print diff:")
    print("  diff: ", w - w_dq)
    print("  max diff: ", torch.max(w - w_dq))
    print("  norm: ", (w - w_dq).norm())
    print("  cosine dist: ", self._calc_cosine_dist(w, w_dq))

  def test_kv_cache(self):
    """test kv cache quantization"""
    cache_shape = (3, 2, 100, 2)  # bs, num heads, seqlen, dim
    with jax.default_device(jax.devices("cpu")[0]):
      cache = cache_manager.Int8KVCacheGenerate.empty(cache_shape, None, False)
      # seqlen is 1
      k = self._xla_tensor((3, 2, 1, 2))
      v = self._xla_tensor((3, 2, 1, 2))

      cache.input_pos = [57]
      new_k, new_v, scaler_k, scaler_v = cache.update(k, v)
      new_k = new_k * scaler_k
      new_v = new_v * scaler_v

      self.assertTrue(
          jnp.allclose(k._elem, new_k._elem[:, :, 57:58, :], atol=0.1)
      )
      self.assertTrue(
          jnp.allclose(v._elem, new_v._elem[:, :, 57:58, :], atol=0.1)
      )

  def test_kv_kernel(self):
    """test kv cache quantization"""
    cache_shape = (3, 2, 100, 2)  # bs, num heads, seqlen, dim
    with jax.default_device(jax.devices("cpu")[0]):
      env, _ = helpers.make_env_tiny(False)
      key = jax.random.PRNGKey(123)
      key2 = jax.random.PRNGKey(456)
      cache_k_jax = jax.random.normal(key, cache_shape)
      cache_v_jax = jax.random.normal(key2, cache_shape)

      cache_k, cache_v = torchjax.to_torch((cache_k_jax, cache_v_jax))

      cache = cache_manager.KVCacheGenerate(cache_k, cache_v, [0], None)

      # 1 is seqlen
      xq = jax.random.normal(key, (3, 2, 1, 2))
      xk = jax.random.normal(key, (3, 2, 1, 2))
      xv = jax.random.normal(key, (3, 2, 1, 2))

      xq, xk, xv = torchjax.to_torch((xq, xk, xv))

      attention_float = layers.AttentionKernel(env)
      float_res = attention_float(xq, xk, xv, None, cache)

      # ==

<<<<<<< HEAD
      cache_k, cache_v = torch_xla2.tensor.wrap((cache_k_jax, cache_v_jax))
      cache_k_int, cache_k_scaler, _ = quantize.quantize_tensor(cache_k, (1, 3))
      cache_v_int, cache_v_scaler, _ = quantize.quantize_tensor(cache_v, (1, 3))
=======
      cache_k, cache_v = torchjax.to_torch((cache_k_jax, cache_v_jax))
      cache_k_int, cache_k_scaler = quantize.quantize_torch_int8(
          cache_k, (1, 3)
      )
      cache_v_int, cache_v_scaler = quantize.quantize_torch_int8(
          cache_v, (1, 3)
      )
>>>>>>> f3cf2b73
      cache_int = cache_manager.Int8KVCacheGenerate(
          cache_k_int, cache_v_int, cache_k_scaler, cache_v_scaler, [0], None
      )
      attention_quant = layers.Int8KVAttentionKernel(env)
      int_res = attention_quant(xq, xk, xv, None, cache_int)

      self.assertTrue(jnp.allclose(float_res.jax(), int_res.jax(), atol=0.01))

  def test_quantize_dequantize_tensor(self):

    def quantize_dequantize_weight(w, n_bit):
      w_q, s, _ = quantize_tensor(w, (1,), n_bit=n_bit, symmetric=True)
      w_dq = dequantize_tensor(w_q, s)
      if n_bit == 8:
        self.assertTrue(torch.allclose(w, w_dq, atol=0.1))
      elif n_bit == 4:
        self.assertTrue(torch.allclose(w, w_dq, atol=0.4))

      w_q_asym, s_asym, zp_asym = quantize_tensor(
          w, (1,), n_bit=n_bit, symmetric=False
      )
      w_dq_asym = dequantize_tensor(w_q_asym, s_asym, zp_asym)
      self._print_diff(w, w_dq_asym)

      self.assertLess((w - w_dq_asym).norm(), (w - w_dq).norm())

      w_block_q, s_block, _ = quantize_tensor(
          w, (1,), n_bit=n_bit, symmetric=True, block_size=128
      )
      w_block_dq = dequantize_tensor(w_block_q, s_block, block_size=128)
      w_block_dq = w_block_dq.view(w_block_dq.shape[0], -1)
      self._print_diff(w, w_block_dq)
      self.assertLess((w - w_block_dq).norm(), (w - w_dq).norm())

      w_block_q, s_block, zp = quantize_tensor(
          w, (1,), n_bit=n_bit, symmetric=False, block_size=128
      )
      w_block_asym_dq = dequantize_tensor(
          w_block_q, s_block, zero_point=zp, block_size=128
      )
      w_block_asym_dq = w_block_asym_dq.view(w_block_asym_dq.shape[0], -1)
      self._print_diff(w, w_block_asym_dq)

      self.assertLess((w - w_block_asym_dq).norm(), (w - w_block_dq).norm())

    w = torch.randn(128, 2048)
    for bit in [4, 8]:
      with self.subTest(bit=bit):
        quantize_dequantize_weight(w, bit)

  def test_quant_linear(self):

    out_features = 2048
    in_features = 2048
    block_size = 128

    @torch.no_grad()
    def run_and_compare(
        nn_linear,
        qlinear_layer,
        arg,
    ):
      torch_result = nn_linear(arg)
      qlinear_layer.quantize_weight_from_nn_linear(nn_linear.weight)
      with jax.default_device(jax.devices("cpu")[0]):
        result = self._call_xla_model(
            qlinear_layer, qlinear_layer.state_dict(), arg
        )
      diff = result - torch_result
      return result, torch_result, diff

    arg = torch.randn(2, 16, in_features).to(torch.bfloat16)
    nn_linear = torch.nn.Linear(
        in_features, out_features, bias=False, dtype=torch.bfloat16
    )
    # Test symmetric quant
    per_channel_q_linear = WeightOnlyPerChannelQuantizedLinear(
        in_features, out_features
    )
    res, torch_res, per_channel_diff = run_and_compare(
        nn_linear, per_channel_q_linear, arg
    )
    self.assertTrue(torch.allclose(res, torch_res, atol=2))
    block_q_linear = WeightOnlyBlockwiseQuantizedLinear(
        in_features, out_features
    )
    res, torch_res, block_diff = run_and_compare(nn_linear, block_q_linear, arg)
    # self.assertTrue(torch.allclose(res, torch_res, atol=1.5))
    # Block quant is more accurate than per_channel quant.
    self.assertLess(block_diff.norm(), per_channel_diff.norm())

    # Test asymmetric quant
    per_channel_q_linear = WeightOnlyPerChannelQuantizedLinear(
        in_features, out_features, is_symmetric=False
    )
    res, torch_res, per_channel_diff2 = run_and_compare(
        nn_linear, per_channel_q_linear, arg
    )
    self._print_diff(res, torch_res)
    self.assertTrue(torch.allclose(res, torch_res, atol=2))
    block_q_linear = WeightOnlyBlockwiseQuantizedLinear(
        in_features, out_features, is_symmetric=False
    )
    block_q_linear.run_fake_quantize = True
    res, torch_res, block_diff2 = run_and_compare(
        nn_linear, block_q_linear, arg
    )
    self._print_diff(res, torch_res)
    self.assertLess(per_channel_diff2.norm(), per_channel_diff.norm())
    # FIXME: Now asymmetric blockwise quant has higher error than asymmetric per-channel.
    # self.assertLess(block_diff2.norm(), per_channel_diff2.norm())

  def test_asymmetric_quant(self):

    out_features = 2048
    in_features = 2048
    block_size = 128

    n_bit = 8
    w = torch.randn((out_features, in_features))  # [out_channel, in_channel]
    arg = torch.randn(2, 16, in_features).to(torch.bfloat16)
    torch_result = torch.matmul(arg, w.t().to(torch.bfloat16))

    # Per-channel asymmetric quant.
    w_q, s, zp = quantize_tensor(
        w,
        (1,),
        n_bit=n_bit,
        symmetric=False,
        block_size=-1,
    )
    per_channel_q_linear = WeightOnlyPerChannelQuantizedLinear(
        in_features, out_features, is_symmetric=False
    )
    per_channel_q_linear._load_quantized_weights(w_q, s, zp)
    res_per_channel = self._call_xla_model(
        per_channel_q_linear, per_channel_q_linear.state_dict(), arg
    )
    self.assertTrue(
        torch.allclose(res_per_channel, torch_result, rtol=0.05, atol=3)
    )
    # Blockwise asymmetric quant.
    w_q_block, s_block, zp_block = quantize_tensor(
        w,
        (1,),
        n_bit=n_bit,
        symmetric=False,
        block_size=block_size,
    )
    block_q_linear = WeightOnlyBlockwiseQuantizedLinear(
        in_features, out_features, is_symmetric=False
    )
    block_q_linear._load_quantized_weights(w_q_block, s_block, zp_block)
    block_q_linear.quantize_weight_from_nn_linear(w)
    res_blockwise = self._call_xla_model(
        block_q_linear, block_q_linear.state_dict(), arg
    )
    self.assertTrue(
        torch.allclose(res_blockwise, torch_result, rtol=0.05, atol=3)
    )
    # block_q_linear.run_fake_quantize = True
    # res_blockwise_fake_quant = self._call_xla_model(
    #     block_q_linear, block_q_linear.state_dict(), arg
    # )
    self.assertLess(
        (res_blockwise - torch_result).norm(),
        (res_per_channel - torch_result).norm(),
    )

  def test_blockwise_quantized_linear_sharding(self):

    # TODO(lsy323): Move sharding_by_axis outside of JetEngineEnvironment to a sharding util file
    # and reuse the util functions.
    def sharding_by_axis(axis):
      """return sharding partition spc by axis, options are x, y, -1 or Noe"""
      num_of_partitions = jax.device_count()
      mesh = jsharding.Mesh(
          mesh_utils.create_device_mesh((num_of_partitions, 1)),
          axis_names=("x", "y"),
      )
      if axis == -1 or axis is None:
        return jsharding.NamedSharding(mesh, jax.sharding.PartitionSpec())
      sharding = [None] * (axis + 1)
      sharding[axis] = "x"
      sharding_spec = jsharding.NamedSharding(
          mesh, jax.sharding.PartitionSpec(*sharding)
      )
      return sharding_spec

    def _move_weight_to_jax(state_dict):
      def make_array(t):
        with jax.default_device(jax.devices("cpu")[0]):
          res = jax.random.normal(
              jax.random.key(0), shape=t.shape, dtype=jnp.bfloat16
          )
          res = res.astype(torch_xla2.tensor.t2j_dtype(t.dtype))
          return res

      return pytree.tree_map_only(torch.Tensor, make_array, state_dict)

    @functools.partial(
        jax.jit,
        static_argnums=(0,),
    )
    def f(layer, weights, args):
      paramst, argst = torch_xla2.tensor.wrap((weights, args))
      with torch_xla2.tensor.XLADispatchMode():
        res = torch.func.functional_call(layer, paramst, argst)
      return torch_xla2.tensor.unwrap(res)

    layer = WeightOnlyBlockwiseQuantizedLinear(1024, 2048, False, "meta")
    state_dict_jax = _move_weight_to_jax(layer.state_dict())
    input = jax.random.normal(
        jax.random.key(0), shape=(2, 32, 1024), dtype=jnp.bfloat16
    )

    def lower_f(f, layer, state_dict_jax, input, shardings):
      for k, v in state_dict_jax.items():
        if k == "weight":
          state_dict_jax[k] = v.astype(jnp.int4)
          state_dict_jax[k] = jax.device_put(v, sharding[0])
        if k == "weight_scaler":
          state_dict_jax[k] = jax.device_put(v, sharding[1])
      pre_opt = f.lower(layer, state_dict_jax, input).as_text("hlo")
      post_opt = f.lower(layer, state_dict_jax, input).compile().as_text()
      return post_opt

    shardings = [
        (sharding_by_axis(0), sharding_by_axis(0)),  # wq/wk/wv sharding
        (sharding_by_axis(2), sharding_by_axis(1)),  # wo sharding
        #  (sharding_by_axis(1), sharding_by_axis(0)), # bad sharding
    ]
    for sharding in shardings:
      opt_hlo = lower_f(f, layer, state_dict_jax, input, sharding)
      self.assertFalse("all-to-all" in opt_hlo)
      self.assertFalse("all-reduce-scatter" in opt_hlo)


if __name__ == "__main__":
  unittest.main()<|MERGE_RESOLUTION|>--- conflicted
+++ resolved
@@ -21,8 +21,7 @@
 import torch
 import torch_xla2
 from jax.experimental import mesh_utils
-from jetstream_pt import cache_manager, layers, quantize
-<<<<<<< HEAD
+from jetstream_pt import cache_manager, layers, quantize, torchjax
 from jetstream_pt.layers import (
     WeightOnlyBlockwiseQuantizedLinear,
     WeightOnlyPerChannelQuantizedLinear,
@@ -33,9 +32,6 @@
 from torch_xla2 import tensor
 
 torch.manual_seed(12345)
-=======
-from jetstream_pt import torchjax
->>>>>>> f3cf2b73
 
 
 class QuantizationTest(unittest.TestCase):
@@ -44,18 +40,6 @@
   def _xla_tensor(self, shape):
     res = torch.randn(shape, dtype=torch.bfloat16)
     return torch_xla2.default_env().to_xla(res)
-
-  def _to_xla_tensor(self, tree):
-    return pytree.tree_map_only(
-        torch.Tensor, torch_xla2.tensor.move_to_device, tree
-    )
-
-  def _call_xla_model(self, model, weights, args):
-    with jax.default_device(jax.devices("cpu")[0]):
-      xla_weights, xla_inputs = self._to_xla_tensor((weights, args))
-      result = torch.func.functional_call(model, xla_weights, xla_inputs)
-      result_torch = torch_xla2.tensor.j2t(result._elem)
-      return result_torch
 
   def _calc_cosine_dist(self, x, y):
     x = x.flatten().to(torch.float32)
@@ -116,19 +100,9 @@
 
       # ==
 
-<<<<<<< HEAD
-      cache_k, cache_v = torch_xla2.tensor.wrap((cache_k_jax, cache_v_jax))
-      cache_k_int, cache_k_scaler, _ = quantize.quantize_tensor(cache_k, (1, 3))
-      cache_v_int, cache_v_scaler, _ = quantize.quantize_tensor(cache_v, (1, 3))
-=======
       cache_k, cache_v = torchjax.to_torch((cache_k_jax, cache_v_jax))
-      cache_k_int, cache_k_scaler = quantize.quantize_torch_int8(
-          cache_k, (1, 3)
-      )
-      cache_v_int, cache_v_scaler = quantize.quantize_torch_int8(
-          cache_v, (1, 3)
-      )
->>>>>>> f3cf2b73
+      cache_k_int, cache_k_scaler, _ = quantize_tensor(cache_k, (1, 3))
+      cache_v_int, cache_v_scaler, _ = quantize_tensor(cache_v, (1, 3))
       cache_int = cache_manager.Int8KVCacheGenerate(
           cache_k_int, cache_v_int, cache_k_scaler, cache_v_scaler, [0], None
       )
@@ -140,29 +114,30 @@
   def test_quantize_dequantize_tensor(self):
 
     def quantize_dequantize_weight(w, n_bit):
+      # Per-channel qdq.
       w_q, s, _ = quantize_tensor(w, (1,), n_bit=n_bit, symmetric=True)
       w_dq = dequantize_tensor(w_q, s)
       if n_bit == 8:
         self.assertTrue(torch.allclose(w, w_dq, atol=0.1))
       elif n_bit == 4:
         self.assertTrue(torch.allclose(w, w_dq, atol=0.4))
-
+      # Per-channel asymmetric qdq.
       w_q_asym, s_asym, zp_asym = quantize_tensor(
           w, (1,), n_bit=n_bit, symmetric=False
       )
       w_dq_asym = dequantize_tensor(w_q_asym, s_asym, zp_asym)
-      self._print_diff(w, w_dq_asym)
-
+      # Asymmetric is more accurate than symmetric.
       self.assertLess((w - w_dq_asym).norm(), (w - w_dq).norm())
-
+      # Blockwise quant.
       w_block_q, s_block, _ = quantize_tensor(
           w, (1,), n_bit=n_bit, symmetric=True, block_size=128
       )
       w_block_dq = dequantize_tensor(w_block_q, s_block, block_size=128)
       w_block_dq = w_block_dq.view(w_block_dq.shape[0], -1)
-      self._print_diff(w, w_block_dq)
+      # self._print_diff(w, w_block_dq)
+      # Blockwise quant is more accurate than per-channel.
       self.assertLess((w - w_block_dq).norm(), (w - w_dq).norm())
-
+      # Blockwise asymmetric
       w_block_q, s_block, zp = quantize_tensor(
           w, (1,), n_bit=n_bit, symmetric=False, block_size=128
       )
@@ -170,8 +145,8 @@
           w_block_q, s_block, zero_point=zp, block_size=128
       )
       w_block_asym_dq = w_block_asym_dq.view(w_block_asym_dq.shape[0], -1)
-      self._print_diff(w, w_block_asym_dq)
-
+      # self._print_diff(w, w_block_asym_dq)
+      # Blockwise asymmetric is more accurate than blockwise symmetric.
       self.assertLess((w - w_block_asym_dq).norm(), (w - w_block_dq).norm())
 
     w = torch.randn(128, 2048)
@@ -193,10 +168,9 @@
     ):
       torch_result = nn_linear(arg)
       qlinear_layer.quantize_weight_from_nn_linear(nn_linear.weight)
-      with jax.default_device(jax.devices("cpu")[0]):
-        result = self._call_xla_model(
-            qlinear_layer, qlinear_layer.state_dict(), arg
-        )
+      result = helpers.call_xla_model(
+          qlinear_layer, qlinear_layer.state_dict(), arg
+      )
       diff = result - torch_result
       return result, torch_result, diff
 
@@ -241,62 +215,14 @@
     # FIXME: Now asymmetric blockwise quant has higher error than asymmetric per-channel.
     # self.assertLess(block_diff2.norm(), per_channel_diff2.norm())
 
-  def test_asymmetric_quant(self):
-
-    out_features = 2048
-    in_features = 2048
-    block_size = 128
-
-    n_bit = 8
-    w = torch.randn((out_features, in_features))  # [out_channel, in_channel]
-    arg = torch.randn(2, 16, in_features).to(torch.bfloat16)
-    torch_result = torch.matmul(arg, w.t().to(torch.bfloat16))
-
-    # Per-channel asymmetric quant.
-    w_q, s, zp = quantize_tensor(
-        w,
-        (1,),
-        n_bit=n_bit,
-        symmetric=False,
-        block_size=-1,
-    )
-    per_channel_q_linear = WeightOnlyPerChannelQuantizedLinear(
-        in_features, out_features, is_symmetric=False
-    )
-    per_channel_q_linear._load_quantized_weights(w_q, s, zp)
-    res_per_channel = self._call_xla_model(
-        per_channel_q_linear, per_channel_q_linear.state_dict(), arg
-    )
-    self.assertTrue(
-        torch.allclose(res_per_channel, torch_result, rtol=0.05, atol=3)
-    )
-    # Blockwise asymmetric quant.
-    w_q_block, s_block, zp_block = quantize_tensor(
-        w,
-        (1,),
-        n_bit=n_bit,
-        symmetric=False,
-        block_size=block_size,
-    )
-    block_q_linear = WeightOnlyBlockwiseQuantizedLinear(
-        in_features, out_features, is_symmetric=False
-    )
-    block_q_linear._load_quantized_weights(w_q_block, s_block, zp_block)
-    block_q_linear.quantize_weight_from_nn_linear(w)
-    res_blockwise = self._call_xla_model(
-        block_q_linear, block_q_linear.state_dict(), arg
-    )
-    self.assertTrue(
-        torch.allclose(res_blockwise, torch_result, rtol=0.05, atol=3)
-    )
-    # block_q_linear.run_fake_quantize = True
-    # res_blockwise_fake_quant = self._call_xla_model(
-    #     block_q_linear, block_q_linear.state_dict(), arg
-    # )
-    self.assertLess(
-        (res_blockwise - torch_result).norm(),
-        (res_per_channel - torch_result).norm(),
-    )
+  def test_int4_weight_loading(self):
+    layer = WeightOnlyBlockwiseQuantizedLinear(1024, 2048)
+    state_dict_jax = torchjax.from_torch(
+        helpers.to_xla_tensor(layer.state_dict())
+    )
+    state_dict_jax["weight"] = state_dict_jax["weight"].astype(jnp.int4)
+    state_dict_torch = torchjax.to_torch(state_dict_jax)
+    self.assertTrue(state_dict_torch["weight"]._elem.dtype == jnp.int4)
 
   def test_blockwise_quantized_linear_sharding(self):
 
@@ -318,34 +244,25 @@
       )
       return sharding_spec
 
-    def _move_weight_to_jax(state_dict):
-      def make_array(t):
-        with jax.default_device(jax.devices("cpu")[0]):
-          res = jax.random.normal(
-              jax.random.key(0), shape=t.shape, dtype=jnp.bfloat16
-          )
-          res = res.astype(torch_xla2.tensor.t2j_dtype(t.dtype))
-          return res
-
-      return pytree.tree_map_only(torch.Tensor, make_array, state_dict)
-
     @functools.partial(
         jax.jit,
         static_argnums=(0,),
     )
     def f(layer, weights, args):
-      paramst, argst = torch_xla2.tensor.wrap((weights, args))
-      with torch_xla2.tensor.XLADispatchMode():
+      paramst, argst = torchjax.to_torch((weights, args))
+      with torchjax.jax_mode:
         res = torch.func.functional_call(layer, paramst, argst)
-      return torch_xla2.tensor.unwrap(res)
-
-    layer = WeightOnlyBlockwiseQuantizedLinear(1024, 2048, False, "meta")
-    state_dict_jax = _move_weight_to_jax(layer.state_dict())
+      return torchjax.from_torch(res)
+
+    layer = WeightOnlyBlockwiseQuantizedLinear(1024, 2048)
+    state_dict_jax = torchjax.from_torch(
+        helpers.to_xla_tensor(layer.state_dict())
+    )
     input = jax.random.normal(
         jax.random.key(0), shape=(2, 32, 1024), dtype=jnp.bfloat16
     )
 
-    def lower_f(f, layer, state_dict_jax, input, shardings):
+    def shard_and_lower(f, layer, state_dict_jax, input, shardings):
       for k, v in state_dict_jax.items():
         if k == "weight":
           state_dict_jax[k] = v.astype(jnp.int4)
@@ -362,7 +279,7 @@
         #  (sharding_by_axis(1), sharding_by_axis(0)), # bad sharding
     ]
     for sharding in shardings:
-      opt_hlo = lower_f(f, layer, state_dict_jax, input, sharding)
+      opt_hlo = shard_and_lower(f, layer, state_dict_jax, input, sharding)
       self.assertFalse("all-to-all" in opt_hlo)
       self.assertFalse("all-reduce-scatter" in opt_hlo)
 
