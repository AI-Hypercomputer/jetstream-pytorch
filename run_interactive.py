--- conflicted
+++ resolved
@@ -122,12 +122,8 @@
       quanitze_is_blockwise_weight=quanitze_is_blockwise_weight,
       quantize_kv=_QUANTIZE_KV_CACHE.value,
       max_cache_length=_MAX_CACHE_LENGTH.value,
-<<<<<<< HEAD
       sharding_config=sharding_config_path,
-=======
-      sharding_config=_SHARDING_CONFIG.value,
       shard_on_batch=_SHARD_ON_BATCH.value,
->>>>>>> f3cf2b73
   )
 
   print("Initialize engine", time.perf_counter() - start)
