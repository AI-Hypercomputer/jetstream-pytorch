# Copyright 2024 Google LLC
#
# Licensed under the Apache License, Version 2.0 (the "License");
# you may not use this file except in compliance with the License.
# You may obtain a copy of the License at
#
#     http://www.apache.org/licenses/LICENSE-2.0
#
# Unless required by applicable law or agreed to in writing, software
# distributed under the License is distributed on an "AS IS" BASIS,
# WITHOUT WARRANTIES OR CONDITIONS OF ANY KIND, either express or implied.
# See the License for the specific language governing permissions and
# limitations under the License.

import os
import random
import time

from typing import List
from absl import app
from absl import flags
from colorama import Fore, Style
<<<<<<< HEAD
import numpy as np
=======

import jax
>>>>>>> a58051d6

from jetstream.engine import token_utils
from jetstream_pt import engine as je
<<<<<<< HEAD
import time

# logging.getLogger().setLevel(logging.ERROR)

=======
>>>>>>> a58051d6

FLAGS = flags.FLAGS

_TOKENIZER_PATH = flags.DEFINE_string(
    "tokenizer_path",
    "tokenizer.model",
    "The tokenizer model path",
    required=False,
)
_CKPT_PATH = flags.DEFINE_string(
    "checkpoint_path", None, "Directory for .pth checkpoints", required=False
)
_BF16_ENABLE = flags.DEFINE_bool(
    "bf16_enable", False, "Whether to enable bf16", required=False
)
_CONTEXT_LENGTH = flags.DEFINE_integer(
    "context_length", 1024, "The context length", required=False
)
_BATCH_SIZE = flags.DEFINE_integer(
    "batch_size", 32, "The batch size", required=False
)
_PROFILING_OUTPUT = flags.DEFINE_string(
    "profiling_output",
    "",
    "The profiling output",
    required=False,
)

_SIZE = flags.DEFINE_string("size", "tiny", "size of model")

<<<<<<< HEAD
_QUANTIZE_WEIGHTS = flags.DEFINE_bool('quantize_weights', False, 'weight quantization')
_QUANTIZE_KV_CACHE = flags.DEFINE_bool('quantize_kv_cache', False, 'kv_cache_quantize')
_MAX_CACHE_LENGTH = flags.DEFINE_integer('max_cache_length', 1024, 'kv_cache_quantize')
_MODEL_NAME = flags.DEFINE_string('model', 'llama-2', 'name of the model. Supported options are llama-2 and llama-3')
=======
_QUANTIZE_WEIGHTS = flags.DEFINE_bool(
    "quantize_weights", False, "weight quantization"
)
_QUANTIZE_KV_CACHE = flags.DEFINE_bool(
    "quantize_kv_cache", False, "kv_cache_quantize"
)
_MAX_CACHE_LENGTH = flags.DEFINE_integer(
    "max_cache_length", 1024, "kv_cache_quantize"
)

>>>>>>> a58051d6

def create_engine():
  """create a pytorch engine"""
  jax.config.update("jax_default_prng_impl", "unsafe_rbg")
  os.environ["TF_CPP_MIN_LOG_LEVEL"] = "0"

  devices = jax.devices()
  start = time.perf_counter()
  engine = je.create_pytorch_engine(
<<<<<<< HEAD
        devices=devices,
        tokenizer_path=_TOKENIZER_PATH.value,
        ckpt_path=_CKPT_PATH.value,
        bf16_enable=True,
        param_size=_SIZE.value,
        context_length=_CONTEXT_LENGTH.value,
        batch_size=_BATCH_SIZE.value,
        model_name = _MODEL_NAME.value,
        quantize_weights=_QUANTIZE_WEIGHTS.value,
        quantize_kv=_QUANTIZE_KV_CACHE.value,
        max_cache_length = _MAX_CACHE_LENGTH.value,
=======
      devices=devices,
      tokenizer_path=_TOKENIZER_PATH.value,
      ckpt_path=_CKPT_PATH.value,
      bf16_enable=True,
      param_size=_SIZE.value,
      context_length=_CONTEXT_LENGTH.value,
      batch_size=_BATCH_SIZE.value,
      quantize_weights=_QUANTIZE_WEIGHTS.value,
      quantize_kv=_QUANTIZE_KV_CACHE.value,
      max_cache_length=_MAX_CACHE_LENGTH.value,
>>>>>>> a58051d6
  )

  print("Initialize engine", time.perf_counter() - start)
  return engine


# pylint: disable-next=all
def main(argv):

  engine = create_engine()

  start = time.perf_counter()
  params = engine.load_params()
  print("Load params ", time.perf_counter() - start)

  metadata = engine.get_tokenizer()
<<<<<<< HEAD
  tokenizer = engine.build_tokenizer(metadata)
=======
  vocab = token_utils.load_vocab(metadata.path, metadata.extra_ids)
  stop_tokens = [vocab.eos_id, vocab.pad_id]
>>>>>>> a58051d6
  max_output_length = 1024

  if _PROFILING_OUTPUT.value:
    jax.profiler.start_trace(_PROFILING_OUTPUT.value)

  decode_state = engine.init_decode_state()
  prompts: List[str] = [
      "I believe the meaning of life is",
      # pylint: disable-next=all
      "To add an element to an ArrayList of a specific class type in Java, you can follow the following steps:\n\n1. Create an instance of the class to be added.\n2. Get a reference to the ArrayList.\n3. Call the `add()` method on the ArrayList, passing the instance of the class as the argument.\n\nHere's an example of how to add an object of type `Person` to an ArrayList of type `ArrayList<Person>`:\n```csharp\n// Create a new instance of the Person class\nPerson person = new Person(\"John\", 25);\n\n// Get a reference to the ArrayList\nArrayList<Person> peopleList = new ArrayList<>();\n\n// Add the person object to the ArrayList\npeopleList.add(person);\n```\nIn this example, the `Person` class is assumed to have a constructor that takes two arguments: a String for the person's name, and an int for their age. You can substitute your own class and constructor as necessary.",
      # pylint: disable-next=all
      "<s>[INST] <<SYS>>\nYou are an AI assistant. User will you give you a task. Your goal is to complete the task as faithfully as you can. While performing the task think step-by-step and justify your steps.\n<</SYS>>\n\nQuestion 1: What is commercial real estate finance?\nQuestion 2: What are Commercial Real Estate services?\nOptions are:\n[a]. no.\n[b]. yes.\nWould the answer to these two questions be the same? [/INST]",
      # pylint: disable-next=all
      "<s>[INST] <<SYS>>\nYou are an AI assistant that helps people find information. Provide a detailed answer so user don\u2019t need to search outside to understand the answer.\n<</SYS>>\n\nUse reasoning to lead to the answer of the following question:\nWhere are you likely to find water underneath?\nOptions:\n- toilet\n- sink\n- jar\n- bridge\n- house\n Reasoning process: [/INST",
      # pylint: disable-next=all
      "<s>[INST] <<SYS>>\nYou are an AI assistant. You will be given a task. You must generate a detailed and long answer.\n<</SYS>>\n\nContinue the following story.\n\nKay didn't have shoes that fit her feet properly. She only wore sneakers, because the \nChoose from: [I] shoes  fitted badly. [II] sneakers  fitted badly. [/INST]",
  ]
  for prompt in prompts:
<<<<<<< HEAD
    slot = random.randint(0, _BATCH_SIZE.value) 
    tokens, true_length = tokenizer.encode(prompt, is_bos=True)
=======
    slot = random.randint(0, _BATCH_SIZE.value)
    tokens, true_length = token_utils.tokenize_and_pad(
        prompt, vocab, is_bos=True
    )
>>>>>>> a58051d6
    print(f"---- Input prompts are: {prompt}")
    print(f"---- Encoded tokens are: {tokens}")

    # pylint: disable-next=all
    prefill_result = engine.prefill(
        params=params, padded_tokens=tokens, true_length=true_length
    )
    # pylint: disable-next=all
    decode_state = engine.insert(prefill_result, decode_state, slot=slot)
    sampled_tokens_list = []
    print(f"---- Streaming decode started on #slot{slot}.")
    complete = np.zeros((1,), dtype=np.bool_)
    while True:
<<<<<<< HEAD
      decode_state, result_tokens = engine.generate(
        params, decode_state
      )
      result_tokens = result_tokens.convert_to_numpy()
      output, complete = tokenizer.decode(slot, max_output_length, result_tokens, complete)
      if complete[0]:
        break
      token_id = output[0][0]
      output_str = tokenizer.decode_str([token_id])
      print(Fore.GREEN + output_str, end="", flush=True)

    print(Style.RESET_ALL + "\n")
    print("---- Streaming decode finished.")
=======
      # pylint: disable-next=all
      decode_state, result_tokens = engine.generate(params, decode_state)

      slot_data = result_tokens.get_result_at_slot(slot)
      slot_tokens = slot_data.tokens
      slot_lengths = slot_data.lengths

      token_id = slot_tokens[slot, 0].item()
      if slot_lengths > max_output_length or token_id in stop_tokens:
        break

      sampled_tokens_list.append(token_id)
    #   output = token_utils.mix_decode(vocab, token_id)
    #   print(Fore.GREEN + output, end="", flush=True)
>>>>>>> a58051d6

    # print(Style.RESET_ALL + "\n")
    # print("---- Streaming decode finished.")

    print("---- All output tokens.")
    print(sampled_tokens_list)
    print("---- All output text.")
    print(vocab.tokenizer.decode(sampled_tokens_list))

  if _PROFILING_OUTPUT.value:
    jax.profiler.stop_trace()


if __name__ == "__main__":
  os.environ["TF_CPP_MIN_LOG_LEVEL"] = "0"
  app.run(main)<|MERGE_RESOLUTION|>--- conflicted
+++ resolved
@@ -20,22 +20,16 @@
 from absl import app
 from absl import flags
 from colorama import Fore, Style
-<<<<<<< HEAD
-import numpy as np
-=======
 
 import jax
->>>>>>> a58051d6
 
 from jetstream.engine import token_utils
+from colorama import Fore, Style
+import numpy as np
+
+import os
+
 from jetstream_pt import engine as je
-<<<<<<< HEAD
-import time
-
-# logging.getLogger().setLevel(logging.ERROR)
-
-=======
->>>>>>> a58051d6
 
 FLAGS = flags.FLAGS
 
@@ -66,12 +60,6 @@
 
 _SIZE = flags.DEFINE_string("size", "tiny", "size of model")
 
-<<<<<<< HEAD
-_QUANTIZE_WEIGHTS = flags.DEFINE_bool('quantize_weights', False, 'weight quantization')
-_QUANTIZE_KV_CACHE = flags.DEFINE_bool('quantize_kv_cache', False, 'kv_cache_quantize')
-_MAX_CACHE_LENGTH = flags.DEFINE_integer('max_cache_length', 1024, 'kv_cache_quantize')
-_MODEL_NAME = flags.DEFINE_string('model', 'llama-2', 'name of the model. Supported options are llama-2 and llama-3')
-=======
 _QUANTIZE_WEIGHTS = flags.DEFINE_bool(
     "quantize_weights", False, "weight quantization"
 )
@@ -81,8 +69,7 @@
 _MAX_CACHE_LENGTH = flags.DEFINE_integer(
     "max_cache_length", 1024, "kv_cache_quantize"
 )
-
->>>>>>> a58051d6
+_MODEL_NAME = flags.DEFINE_string('model', 'llama-2', 'name of the model. Supported options are llama-2 and llama-3')
 
 def create_engine():
   """create a pytorch engine"""
@@ -92,19 +79,6 @@
   devices = jax.devices()
   start = time.perf_counter()
   engine = je.create_pytorch_engine(
-<<<<<<< HEAD
-        devices=devices,
-        tokenizer_path=_TOKENIZER_PATH.value,
-        ckpt_path=_CKPT_PATH.value,
-        bf16_enable=True,
-        param_size=_SIZE.value,
-        context_length=_CONTEXT_LENGTH.value,
-        batch_size=_BATCH_SIZE.value,
-        model_name = _MODEL_NAME.value,
-        quantize_weights=_QUANTIZE_WEIGHTS.value,
-        quantize_kv=_QUANTIZE_KV_CACHE.value,
-        max_cache_length = _MAX_CACHE_LENGTH.value,
-=======
       devices=devices,
       tokenizer_path=_TOKENIZER_PATH.value,
       ckpt_path=_CKPT_PATH.value,
@@ -112,10 +86,10 @@
       param_size=_SIZE.value,
       context_length=_CONTEXT_LENGTH.value,
       batch_size=_BATCH_SIZE.value,
+      model_name = _MODEL_NAME.value,
       quantize_weights=_QUANTIZE_WEIGHTS.value,
       quantize_kv=_QUANTIZE_KV_CACHE.value,
       max_cache_length=_MAX_CACHE_LENGTH.value,
->>>>>>> a58051d6
   )
 
   print("Initialize engine", time.perf_counter() - start)
@@ -132,12 +106,7 @@
   print("Load params ", time.perf_counter() - start)
 
   metadata = engine.get_tokenizer()
-<<<<<<< HEAD
   tokenizer = engine.build_tokenizer(metadata)
-=======
-  vocab = token_utils.load_vocab(metadata.path, metadata.extra_ids)
-  stop_tokens = [vocab.eos_id, vocab.pad_id]
->>>>>>> a58051d6
   max_output_length = 1024
 
   if _PROFILING_OUTPUT.value:
@@ -156,15 +125,8 @@
       "<s>[INST] <<SYS>>\nYou are an AI assistant. You will be given a task. You must generate a detailed and long answer.\n<</SYS>>\n\nContinue the following story.\n\nKay didn't have shoes that fit her feet properly. She only wore sneakers, because the \nChoose from: [I] shoes  fitted badly. [II] sneakers  fitted badly. [/INST]",
   ]
   for prompt in prompts:
-<<<<<<< HEAD
     slot = random.randint(0, _BATCH_SIZE.value) 
     tokens, true_length = tokenizer.encode(prompt, is_bos=True)
-=======
-    slot = random.randint(0, _BATCH_SIZE.value)
-    tokens, true_length = token_utils.tokenize_and_pad(
-        prompt, vocab, is_bos=True
-    )
->>>>>>> a58051d6
     print(f"---- Input prompts are: {prompt}")
     print(f"---- Encoded tokens are: {tokens}")
 
@@ -178,7 +140,6 @@
     print(f"---- Streaming decode started on #slot{slot}.")
     complete = np.zeros((1,), dtype=np.bool_)
     while True:
-<<<<<<< HEAD
       decode_state, result_tokens = engine.generate(
         params, decode_state
       )
@@ -190,24 +151,9 @@
       output_str = tokenizer.decode_str([token_id])
       print(Fore.GREEN + output_str, end="", flush=True)
 
-    print(Style.RESET_ALL + "\n")
-    print("---- Streaming decode finished.")
-=======
-      # pylint: disable-next=all
-      decode_state, result_tokens = engine.generate(params, decode_state)
-
-      slot_data = result_tokens.get_result_at_slot(slot)
-      slot_tokens = slot_data.tokens
-      slot_lengths = slot_data.lengths
-
-      token_id = slot_tokens[slot, 0].item()
-      if slot_lengths > max_output_length or token_id in stop_tokens:
-        break
-
       sampled_tokens_list.append(token_id)
     #   output = token_utils.mix_decode(vocab, token_id)
     #   print(Fore.GREEN + output, end="", flush=True)
->>>>>>> a58051d6
 
     # print(Style.RESET_ALL + "\n")
     # print("---- Streaming decode finished.")
