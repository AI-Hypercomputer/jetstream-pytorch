--- conflicted
+++ resolved
@@ -23,83 +23,7 @@
 from colorama import Fore, Style
 from jetstream.engine import token_utils
 from jetstream_pt import engine as je
-from jetstream_pt.config import (
-    FLAGS,
-    create_engine_from_config_flags,
-    define_profiling_flags,
-)
-
-<<<<<<< HEAD
-_SIZE = flags.DEFINE_string("size", "tiny", "size of model")
-
-_QUANTIZE_WEIGHTS = flags.DEFINE_bool(
-    "quantize_weights", False, "weight quantization"
-)
-_QUANTIZE_NUM_BITS_WEIGHTS = flags.DEFINE_integer(
-    "quantize_num_bits_weights", 8, "number of bits of quantized weight."
-)
-_QUANTIZE_IS_BLOCKWISE_WEIGHTS = flags.DEFINE_bool(
-    "quantize_is_blockwise_weights", False, "blockwise quantization for weight."
-)
-_QUANTIZE_KV_CACHE = flags.DEFINE_bool(
-    "quantize_kv_cache", False, "kv_cache_quantize"
-)
-_MAX_CACHE_LENGTH = flags.DEFINE_integer(
-    "max_cache_length", 1024, "kv_cache_quantize"
-)
-_SHARDING_CONFIG = flags.DEFINE_string(
-    "sharding_config", "", "config file for sharding"
-)
-_SHARD_ON_BATCH = flags.DEFINE_bool(
-    "shard_on_batch",
-    False,
-    "whether to shard on batch dimension."
-    "If set true, sharding_config will be ignored.",
-)
-
-
-def create_engine():
-  """create a pytorch engine"""
-  jax.config.update("jax_default_prng_impl", "unsafe_rbg")
-  os.environ["TF_CPP_MIN_LOG_LEVEL"] = "0"
-
-  devices = jax.devices()
-  start = time.perf_counter()
-
-  quantize_weight = _QUANTIZE_WEIGHTS.value
-  quanitze_is_blockwise_weight = _QUANTIZE_IS_BLOCKWISE_WEIGHTS.value
-  sharding_config_path = _SHARDING_CONFIG.value
-  if not sharding_config_path:
-    sharding_config_name = _MODEL_NAME.value
-    if quantize_weight and quanitze_is_blockwise_weight:
-      sharding_config_name += "-blockwise-quant"
-    sharding_config_path = os.path.join(
-        "default_shardings", sharding_config_name + ".yaml"
-    )
-
-  engine = je.create_pytorch_engine(
-      model_name=_MODEL_NAME.value,
-      devices=devices,
-      tokenizer_path=_TOKENIZER_PATH.value,
-      ckpt_path=_CKPT_PATH.value,
-      bf16_enable=True,
-      param_size=_SIZE.value,
-      context_length=_CONTEXT_LENGTH.value,
-      batch_size=_BATCH_SIZE.value,
-      quantize_weights=quantize_weight,
-      quantize_num_bits_weights=_QUANTIZE_NUM_BITS_WEIGHTS.value,
-      quanitze_is_blockwise_weight=quanitze_is_blockwise_weight,
-      quantize_kv=_QUANTIZE_KV_CACHE.value,
-      max_cache_length=_MAX_CACHE_LENGTH.value,
-      sharding_config=sharding_config_path,
-      shard_on_batch=_SHARD_ON_BATCH.value,
-  )
-
-  print("Initialize engine", time.perf_counter() - start)
-  return engine
-=======
-define_profiling_flags()
->>>>>>> 0fe239b8
+from jetstream_pt.config import FLAGS, create_engine_from_config_flags
 
 
 # pylint: disable-next=all
